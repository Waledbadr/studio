--- conflicted
+++ resolved
@@ -25,23 +25,9 @@
     ],
   },
   async headers() {
-<<<<<<< HEAD
-    return [
-      {
-        source: '/(.*)',
-        headers: [
-          {
-            key: 'Permissions-Policy',
-            value: 'clipboard-read=*, clipboard-write=*',
-          },
-        ],
-      },
-    ];
-  },
-=======
     const isProd = process.env.NODE_ENV === 'production';
     const baseHeaders = [
-      { key: 'Permissions-Policy', value: 'clipboard-read=(self), clipboard-write=(self)' },
+      { key: 'Permissions-Policy', value: 'clipboard-read=*, clipboard-write=*' },
     ] as { key: string; value: string }[];
     const securityHeaders = isProd
       ? [
@@ -64,7 +50,6 @@
     NEXT_PUBLIC_LAST_COMMIT_HASH: process.env.NEXT_PUBLIC_LAST_COMMIT_HASH ?? RENDER_GIT_COMMIT ?? '',
     NEXT_PUBLIC_LAST_COMMIT_DATE: process.env.NEXT_PUBLIC_LAST_COMMIT_DATE ?? BUILD_TIME_ISO,
   },
->>>>>>> d214f4d4
 };
 
 export default nextConfig;