<<<<<<< HEAD
=======
"use client";

import React from 'react';
import ResidencesView from '@/components/residences/ResidencesView';

export default function ResidencesPage() {
  return <ResidencesView showFacilities={true} showCapacity={false} />;
}
>>>>>>> d214f4d4
<|MERGE_RESOLUTION|>--- conflicted
+++ resolved
@@ -1,5 +1,3 @@
-<<<<<<< HEAD
-=======
 "use client";
 
 import React from 'react';
@@ -7,5 +5,4 @@
 
 export default function ResidencesPage() {
   return <ResidencesView showFacilities={true} showCapacity={false} />;
-}
->>>>>>> d214f4d4
+}