--- conflicted
+++ resolved
@@ -50,11 +50,9 @@
     
     const [selectedComplexId, setSelectedComplexId] = useState<string>('');
     const [isSubmitting, setIsSubmitting] = useState(false);
-<<<<<<< HEAD
     const [isCompletedOpen, setIsCompletedOpen] = useState(false);
     const [recentMIVs, setRecentMIVs] = useState<any[]>([]);
     const [loadingMIVs, setLoadingMIVs] = useState(false);
-    const [isPending, startTransition] = useTransition();
 
     // Load completed section state from localStorage
     useEffect(() => {
@@ -95,9 +93,6 @@
 
         loadRecentMIVs();
     }, [currentUser, getMIVs]);
-=======
-    const [searchQuery, setSearchQuery] = useState('');
->>>>>>> 4d854821
     
     const [locationType, setLocationType] = useState<'unit' | 'facility'>('unit');
     const [selectedBuildingId, setSelectedBuildingId] = useState('');
@@ -165,24 +160,17 @@
 
     useEffect(() => {
         setSelectedRoomId('');
-<<<<<<< HEAD
-    }, [selectedFloorId]);
-    
-    const handleAddItemToLocation = async (itemToAdd: InventoryItem) => {
-=======
         // Also reset facility ID when floor changes
         if(locationType === 'facility') {
             setSelectedFacilityId('');
         }
     }, [selectedFloorId, locationType]);
     
-    const handleAddItemToLocation = (itemToAdd: InventoryItem) => {
->>>>>>> 4d854821
-        startTransition(async () => {
-            if (!isLocationSelected || !selectedComplex) {
-                toast({ title: "No Location Selected", description: "Please select a location or facility first.", variant: "destructive"});
-                return;
-            }
+    const handleAddItemToLocation = async (itemToAdd: InventoryItem) => {
+        if (!isLocationSelected || !selectedComplex) {
+            toast({ title: "No Location Selected", description: "Please select a location or facility first.", variant: "destructive"});
+            return;
+        }
 
             const stock = getStockForResidence(itemToAdd, selectedComplexId);
             if (stock < 1) {
@@ -193,73 +181,59 @@
             let locationId: string, locationName: string, isFacility: boolean;
             let newLocationDetails: Partial<VoucherLocation> = {};
 
-            if (locationType === 'unit') {
-                const selectedRoom = selectedFloor?.rooms.find(r => r.id === selectedRoomId);
-                if (!selectedBuilding || !selectedFloor || !selectedRoom) {
-                    toast({ title: "Location not found", description: "An error occurred with the selected room.", variant: "destructive"});
-                    return;
-                }
-<<<<<<< HEAD
-                locationId = `${selectedBuildingId}-${selectedFloorId}-${selectedRoomId}`;
-                locationName = `${selectedBuilding.name} -> ${selectedFloor.name} -> ${selectedRoom.name}`;
-=======
-                locationId = selectedRoom.id;
-                locationName = `${selectedComplex.name} -> ${selectedBuilding.name} -> ${selectedFloor.name} -> ${selectedRoom.name}`;
->>>>>>> 4d854821
-                isFacility = false;
-                newLocationDetails = {
-                    buildingId: selectedBuildingId,
-                    buildingName: selectedBuilding.name,
-                    floorId: selectedFloorId,
-                    floorName: selectedFloor.name,
-                    roomId: selectedRoomId,
-                    roomName: selectedRoom.name,
-                };
-            } else {
-<<<<<<< HEAD
-                const selectedFacility = selectedComplex.facilities?.find(f => f.id === selectedFacilityId);
-=======
-                const selectedFacility = availableFacilities.find(f => f.id === selectedFacilityId);
->>>>>>> 4d854821
-                 if (!selectedFacility) {
-                    toast({ title: "Facility not found", description: "An error occurred with the selected facility.", variant: "destructive"});
-                    return;
-                }
-<<<<<<< HEAD
-                locationId = selectedFacilityId;
-                locationName = selectedFacility.name;
-=======
-                locationId = selectedFacility.id;
-                locationName = `${selectedComplex.name} -> ${selectedFacility.name}`;
->>>>>>> 4d854821
-                isFacility = true;
-                newLocationDetails = { facilityId: selectedFacilityId, locationId: selectedFacilityId };
+        if (locationType === 'unit') {
+            const selectedRoom = selectedFloor?.rooms.find(r => r.id === selectedRoomId);
+            if (!selectedBuilding || !selectedFloor || !selectedRoom) {
+                toast({ title: "Location not found", description: "An error occurred with the selected room.", variant: "destructive"});
+                return;
             }
-            
-            // Lifespan check
-            if (itemToAdd.lifespanDays && itemToAdd.lifespanDays > 0) {
-                const lastIssueDate = await getLastIssueDateForItemAtLocation(itemToAdd.id, locationId);
-                if (lastIssueDate) {
-                    const daysSinceLastIssue = differenceInDays(new Date(), lastIssueDate.toDate());
-                    if (daysSinceLastIssue < itemToAdd.lifespanDays) {
-                        toast({
-                            title: "Lifespan Warning",
-                            description: `"${itemToAdd.nameEn}" was issued to this location ${daysSinceLastIssue} days ago. Its lifespan is ${itemToAdd.lifespanDays} days. Please ensure replacement is justified.`,
-                            variant: "default",
-                            duration: 8000,
-                            className: "bg-yellow-100 border-yellow-400 text-yellow-800"
-                        });
-                    }
+            locationId = `${selectedBuildingId}-${selectedFloorId}-${selectedRoomId}`;
+            locationName = `${selectedBuilding.name} -> ${selectedFloor.name} -> ${selectedRoom.name}`;
+            isFacility = false;
+            newLocationDetails = {
+                buildingId: selectedBuildingId,
+                buildingName: selectedBuilding.name,
+                floorId: selectedFloorId,
+                floorName: selectedFloor.name,
+                roomId: selectedRoomId,
+                roomName: selectedRoom.name,
+            };
+        } else {
+            const selectedFacility = selectedComplex.facilities?.find(f => f.id === selectedFacilityId);
+             if (!selectedFacility) {
+                toast({ title: "Facility not found", description: "An error occurred with the selected facility.", variant: "destructive"});
+                return;
+            }
+            locationId = selectedFacilityId;
+            locationName = selectedFacility.name;
+            isFacility = true;
+            newLocationDetails = { facilityId: selectedFacilityId, locationId: selectedFacilityId };
+        }
+        
+        // Lifespan check
+        if (itemToAdd.lifespanDays && itemToAdd.lifespanDays > 0) {
+            const lastIssueDate = await getLastIssueDateForItemAtLocation(itemToAdd.id, locationId);
+            if (lastIssueDate) {
+                const daysSinceLastIssue = differenceInDays(new Date(), lastIssueDate.toDate());
+                if (daysSinceLastIssue < itemToAdd.lifespanDays) {
+                    toast({
+                        title: "Lifespan Warning",
+                        description: `"${itemToAdd.nameEn}" was issued to this location ${daysSinceLastIssue} days ago. Its lifespan is ${itemToAdd.lifespanDays} days. Please ensure replacement is justified.`,
+                        variant: "default",
+                        duration: 8000,
+                        className: "bg-yellow-100 border-yellow-400 text-yellow-800"
+                    });
                 }
             }
+        }
+        
+        setVoucherLocations(prevLocations => {
+            const existingLocationIndex = prevLocations.findIndex(l => l.locationId === locationId);
             
-            setVoucherLocations(prevLocations => {
-                const existingLocationIndex = prevLocations.findIndex(l => l.locationId === locationId);
-                
-                if (existingLocationIndex > -1) {
-                    const newLocations = [...prevLocations];
-                    const targetLocation = newLocations[existingLocationIndex];
-                    const existingItemIndex = targetLocation.items.findIndex(i => i.id === itemToAdd.id);
+            if (existingLocationIndex > -1) {
+                const newLocations = [...prevLocations];
+                const targetLocation = newLocations[existingLocationIndex];
+                const existingItemIndex = targetLocation.items.findIndex(i => i.id === itemToAdd.id);
 
                     if (existingItemIndex > -1) {
                         const currentQty = targetLocation.items[existingItemIndex].issueQuantity;
@@ -418,51 +392,36 @@
                                             {selectedBuilding?.floors.map(f => <SelectItem key={f.id} value={f.id}>{f.name}</SelectItem>)}
                                         </SelectContent>
                                     </Select>
-                                    {locationType === 'unit' ? (
-                                        <Select value={selectedRoomId} onValueChange={setSelectedRoomId} disabled={!selectedFloorId}>
-                                            <SelectTrigger><SelectValue placeholder="Select Room" /></SelectTrigger>
-                                            <SelectContent>
-                                                {selectedFloor?.rooms.map(r => <SelectItem key={r.id} value={r.id}>{r.name}</SelectItem>)}
-                                            </SelectContent>
-                                        </Select>
-                                    ) : (
-                                        <Select value={selectedFacilityId} onValueChange={setSelectedFacilityId} disabled={!selectedComplexId}>
-                                            <SelectTrigger><SelectValue placeholder="Select Facility" /></SelectTrigger>
-                                            <SelectContent>
-                                                {availableFacilities.map(f => <SelectItem key={f.id} value={f.id}>{f.name}</SelectItem>)}
-                                            </SelectContent>
-                                        </Select>
-                                    )}
+                                    <Select value={selectedRoomId} onValueChange={setSelectedRoomId} disabled={!selectedFloorId}>
+                                        <SelectTrigger><SelectValue placeholder="Select Room" /></SelectTrigger>
+                                        <SelectContent>
+                                            {selectedFloor?.rooms.map(r => <SelectItem key={r.id} value={r.id}>{r.name}</SelectItem>)}
+                                        </SelectContent>
+                                    </Select>
                                 </div>
-                            </div>
-                            <div className="space-y-4">
-                                <h3 className="font-semibold text-sm">Available Inventory</h3>
-                                <div className="relative">
-                                    <Search className="absolute left-2.5 top-2.5 h-4 w-4 text-muted-foreground" />
-                                    <Input
-                                        type="search"
-                                        placeholder="Search items..."
-                                        className="pl-8 w-full"
-                                        value={searchQuery}
-                                        onChange={e => setSearchQuery(e.target.value)}
-                                        disabled={!selectedComplexId}
-                                    />
-                                </div>
-                                <ScrollArea className="h-[250px] border rounded-md">
-                                    {selectedComplexId ? (
-                                        <div className="p-2 space-y-2">
-                                            {availableInventory.length > 0 ? availableInventory.map(item => (
-                                                <div key={item.id} className="flex items-center justify-between p-2 rounded-md bg-background hover:bg-muted/50 border">
-                                                    <div>
-                                                        <p className="font-medium text-sm">{item.nameAr} / {item.nameEn}</p>
-                                                        <p className="text-xs text-muted-foreground">{item.category} - Stock: {getStockForResidence(item, selectedComplexId)} {item.unit}</p>
-                                                    </div>
-                                                    <Button size="icon" variant="outline" onClick={() => handleAddItemToLocation(item)} disabled={!isLocationSelected || isPending}>
-                                                        <Plus className="h-4 w-4" />
-                                                    </Button>
+                            ) : (
+                                 <div className="space-y-2 pt-2">
+                                    <Select value={selectedFacilityId} onValueChange={setSelectedFacilityId} disabled={!selectedComplexId}>
+                                        <SelectTrigger><SelectValue placeholder="Select Facility" /></SelectTrigger>
+                                        <SelectContent>
+                                            {selectedComplex?.facilities?.map(f => <SelectItem key={f.id} value={f.id}>{f.name}</SelectItem>)}
+                                        </SelectContent>
+                                    </Select>
+                                 </div>
+                            )}
+                        </div>
+                        <div className="lg:col-span-3">
+                            <h3 className="font-semibold mb-4">Available Inventory</h3>
+                             <ScrollArea className="h-[250px] border rounded-md">
+                                {selectedComplexId ? (
+                                    <div className="p-2 space-y-2">
+                                        {availableInventory.length > 0 ? availableInventory.map(item => (
+                                            <div key={item.id} className="flex items-center justify-between p-2 rounded-md bg-background hover:bg-muted/50 border">
+                                                <div>
+                                                    <p className="font-medium">{item.nameAr} / {item.nameEn}</p>
+                                                    <p className="text-sm text-muted-foreground">{item.category} - Stock: {getStockForResidence(item, selectedComplexId)} {item.unit}</p>
                                                 </div>
-<<<<<<< HEAD
-                                                <Button size="icon" variant="outline" onClick={() => handleAddItemToLocation(item)} disabled={!isLocationSelected || isPending}>
+                                                <Button size="icon" variant="outline" onClick={() => handleAddItemToLocation(item)} disabled={!isLocationSelected}>
                                                     <Plus className="h-4 w-4" />
                                                 </Button>
                                             </div>
@@ -480,79 +439,6 @@
                     </div>
                 </CardContent>
             </Card>
-
-            <Card>
-                <CardHeader>
-                    <CardTitle className="flex items-center gap-2"><PackagePlus className="h-5 w-5 text-primary"/> Voucher Items</CardTitle>
-                    <CardDescription>Review all items and locations before submitting the voucher.</CardDescription>
-                </CardHeader>
-                <CardContent>
-                    {voucherLocations.length > 0 ? (
-                         <Accordion type="multiple" defaultValue={voucherLocations.map(l => l.locationId)}>
-                            {voucherLocations.map(location => (
-                                <AccordionItem key={location.locationId} value={location.locationId}>
-                                    <AccordionTrigger className="font-semibold text-lg">
-                                        {location.locationName}
-                                    </AccordionTrigger>
-                                    <AccordionContent>
-                                        <Table>
-                                            <TableHeader>
-                                                <TableRow>
-                                                    <TableHead>Item</TableHead>
-                                                    <TableHead className="w-[150px] text-center">Quantity</TableHead>
-                                                    <TableHead className="w-[50px] text-right"></TableHead>
-                                                </TableRow>
-                                            </TableHeader>
-                                            <TableBody>
-                                                {location.items.map(item => (
-                                                    <TableRow key={item.id}>
-                                                         <TableCell className="font-medium">
-                                                            <p>{item.nameAr} / {item.nameEn}</p>
-                                                            <p className="text-xs text-muted-foreground">{item.category}</p>
-                                                        </TableCell>
-                                                         <TableCell>
-                                                            <div className="flex items-center justify-center gap-2">
-                                                                <Button variant="outline" size="icon" className="h-8 w-8" onClick={() => handleQuantityChange(location.locationId, item.id, item.issueQuantity - 1)}>
-                                                                    <Minus className="h-4 w-4" />
-                                                                </Button>
-                                                                <Input type="number" value={item.issueQuantity} onChange={(e) => handleQuantityChange(location.locationId, item.id, parseInt(e.target.value, 10))} className="w-14 text-center [appearance:textfield] [&::-webkit-outer-spin-button]:appearance-none [&::-webkit-inner-spin-button]:appearance-none" />
-                                                                <Button variant="outline" size="icon" className="h-8 w-8" onClick={() => handleQuantityChange(location.locationId, item.id, item.issueQuantity + 1)}>
-                                                                    <Plus className="h-4 w-4" />
-                                                                </Button>
-                                                            </div>
-                                                        </TableCell>
-                                                        <TableCell className="text-right">
-                                                            <Button variant="ghost" size="icon" onClick={() => handleRemoveItem(location.locationId, item.id)}>
-                                                                <Trash2 className="h-4 w-4 text-destructive"/>
-                                                            </Button>
-                                                        </TableCell>
-                                                    </TableRow>
-                                                ))}
-                                            </TableBody>
-                                        </Table>
-                                    </AccordionContent>
-                                </AccordionItem>
-                            ))}
-                        </Accordion>
-                    ) : (
-                        <div className="text-center text-muted-foreground p-8">
-                            No items added to the voucher yet.
-=======
-                                            )) : (
-                                                <div className="text-center text-muted-foreground p-8 text-sm">No inventory found.</div>
-                                            )}
-                                        </div>
-                                    ) : (
-                                        <div className="flex items-center justify-center h-full text-muted-foreground text-sm">
-                                            Select a residence to see items.
-                                        </div>
-                                    )}
-                                </ScrollArea>
-                            </div>
->>>>>>> 4d854821
-                        </div>
-                    </CardContent>
-                </Card>
 
                 <Card>
                     <CardHeader>
