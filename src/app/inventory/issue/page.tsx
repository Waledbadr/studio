'use client';

import { useEffect, useState, useMemo, useTransition } from 'react';
import { Button } from "@/components/ui/button";
import { Card, CardContent, CardDescription, CardHeader, CardTitle } from "@/components/ui/card";
import { Select, SelectContent, SelectItem, SelectTrigger, SelectValue } from "@/components/ui/select";
import { Label } from "@/components/ui/label";
import { useResidences } from '@/context/residences-context';
import { useUsers } from '@/context/users-context';
import { useInventory, type InventoryItem, type LocationWithItems as IVoucherLocation } from '@/context/inventory-context';
import { Skeleton } from '@/components/ui/skeleton';
import { Table, TableBody, TableCell, TableHead, TableHeader, TableRow } from '@/components/ui/table';
import { Plus, Minus, Trash2, MapPin, PackagePlus, Loader2, History, ConciergeBell, Building, Archive, ChevronDown, ChevronUp, FileText, CheckCircle, XCircle, Clock, Truck, Search } from 'lucide-react';
import { ScrollArea } from '@/components/ui/scroll-area';
import { useToast } from '@/hooks/use-toast';
import { Accordion, AccordionContent, AccordionItem, AccordionTrigger } from '@/components/ui/accordion';
import { useRouter } from 'next/navigation';
import { differenceInDays } from 'date-fns';
import { Timestamp } from 'firebase/firestore';
import { RadioGroup, RadioGroupItem } from '@/components/ui/radio-group';
import { Input } from '@/components/ui/input';
import { useLanguage } from '@/context/language-context';


interface IssuedItem extends InventoryItem {
    issueQuantity: number;
}

interface VoucherLocation {
    locationId: string;
    locationName: string;
    isFacility: boolean;
    buildingId?: string;
    buildingName?: string;
    floorId?: string;
    floorName?: string;
    roomId?: string;
    roomName?: string;
    facilityId?: string;
    items: IssuedItem[];
}


export default function IssueMaterialPage() {
    const { currentUser } = useUsers();
    const { residences, loading: residencesLoading } = useResidences();
    const { items: allItems, loading: inventoryLoading, getStockForResidence, issueItemsFromStock, getLastIssueDateForItemAtLocation, getMIVs } = useInventory();
    const { toast } = useToast();
    const router = useRouter();
    const { dict } = useLanguage();
    const [isPending, startTransition] = useTransition();
    
    const [selectedComplexId, setSelectedComplexId] = useState<string>('');
    const [searchQuery, setSearchQuery] = useState<string>('');
    const [isSubmitting, setIsSubmitting] = useState(false);
    const [isCompletedOpen, setIsCompletedOpen] = useState(false);
    const [recentMIVs, setRecentMIVs] = useState<any[]>([]);
    const [loadingMIVs, setLoadingMIVs] = useState(false);

    // Load completed section state from localStorage
    useEffect(() => {
        const savedState = localStorage.getItem('issue-completed-open');
        if (savedState !== null) {
            setIsCompletedOpen(JSON.parse(savedState));
        }
    }, []);

    // Save completed section state to localStorage
    const handleCompletedToggle = (open: boolean) => {
        setIsCompletedOpen(open);
        localStorage.setItem('issue-completed-open', JSON.stringify(open));
    };

    // Load recent MIVs
    useEffect(() => {
        const loadRecentMIVs = async () => {
            if (!currentUser) return;
            setLoadingMIVs(true);
            try {
                const allMIVs = await getMIVs();
                // Filter by user permissions and get recent ones
                let filteredMIVs = allMIVs;
                if (currentUser.role !== 'Admin') {
                    filteredMIVs = allMIVs.filter(miv => 
                        currentUser.assignedResidences.includes(miv.residenceId)
                    );
                }
                // Get last 10 MIVs
                setRecentMIVs(filteredMIVs.slice(0, 10));
            } catch (error) {
                console.error('Error loading MIVs:', error);
            } finally {
                setLoadingMIVs(false);
            }
        };

        loadRecentMIVs();
    }, [currentUser, getMIVs]);
    
    const [locationType, setLocationType] = useState<'unit' | 'facility'>('unit');
    const [selectedBuildingId, setSelectedBuildingId] = useState('');
    const [selectedFloorId, setSelectedFloorId] = useState('');
    const [selectedRoomId, setSelectedRoomId] = useState('');
    const [selectedFacilityId, setSelectedFacilityId] = useState('');

    const [voucherLocations, setVoucherLocations] = useState<VoucherLocation[]>([]);
    
    const userResidences = useMemo(() => {
    if (!currentUser) return [];
    if (currentUser.role === 'Admin') return residences;
        return residences.filter(r => currentUser.assignedResidences.includes(r.id));
    }, [currentUser, residences]);

    const filteredResidences = useMemo(() => {
        return userResidences.filter(r => r.id !== 'main-warehouse');
    }, [userResidences]);

    const selectedComplex = useMemo(() => residences.find(c => c.id === selectedComplexId), [selectedComplexId, residences]);
    const selectedBuilding = useMemo(() => selectedComplex?.buildings.find(b => b.id === selectedBuildingId), [selectedBuildingId, selectedComplex]);
    const selectedFloor = useMemo(() => selectedBuilding?.floors.find(f => f.id === selectedFloorId), [selectedFloorId, selectedBuilding]);
    
    const availableFacilities = useMemo(() => {
        if (!selectedComplex) return [];
        // Show only the most specific facilities available
        if (selectedFloorId) {
            return selectedFloor?.facilities || [];
        }
        if (selectedBuildingId) {
            return selectedBuilding?.facilities || [];
        }
        return selectedComplex.facilities || [];
    }, [selectedComplex, selectedBuildingId, selectedFloorId, selectedFloor, selectedBuilding]);


    const isLocationSelected = useMemo(() => {
        if (locationType === 'unit') {
            return !!(selectedComplexId && selectedBuildingId && selectedFloorId && selectedRoomId);
        }
        return !!(selectedComplexId && selectedFacilityId);
    }, [locationType, selectedComplexId, selectedBuildingId, selectedFloorId, selectedRoomId, selectedFacilityId]);

    const availableInventory = useMemo(() => {
        if (!selectedComplexId) return [];
        const q = searchQuery.toLowerCase();
        return allItems
            .filter(item => {
                const stock = getStockForResidence(item, selectedComplexId);
                if (stock <= 0) return false;
                // Remaining allocatable = stock - already allocated across voucher locations
                const allocated = voucherLocations.reduce((sum, loc) => {
                    const found = loc.items.find(i => i.id === item.id);
                    return sum + (found ? found.issueQuantity : 0);
                }, 0);
                return stock - allocated > 0;
            })
            .filter(item => 
                item.nameEn.toLowerCase().includes(q) || 
                item.nameAr.toLowerCase().includes(q)
            );
    }, [selectedComplexId, allItems, getStockForResidence, searchQuery, voucherLocations]);


    useEffect(() => {
        setVoucherLocations([]);
        setSelectedBuildingId('');
        setLocationType('unit');
    }, [selectedComplexId]);
    
    useEffect(() => {
        setSelectedFloorId('');
        setSelectedFacilityId('');
    }, [selectedBuildingId]);

    useEffect(() => {
        setSelectedRoomId('');
        // Also reset facility ID when floor changes
        if(locationType === 'facility') {
            setSelectedFacilityId('');
        }
    }, [selectedFloorId, locationType]);
    
<<<<<<< HEAD
    const handleAddItemToLocation = async (itemToAdd: InventoryItem) => {
        if (!isLocationSelected || !selectedComplex) {
            toast({ title: "No Location Selected", description: "Please select a location or facility first.", variant: "destructive"});
            return;
        }
=======
    const getAggregateIssuedQty = (itemId: string): number => {
        return voucherLocations.reduce((sum, loc) => {
            const found = loc.items.find(i => i.id === itemId);
            return sum + (found ? found.issueQuantity : 0);
        }, 0);
    };

    const handleAddItemToLocation = (itemToAdd: InventoryItem) => {
        startTransition(async () => {
            if (!isLocationSelected || !selectedComplex) {
                toast({ title: "No Location Selected", description: "Please select a location or facility first.", variant: "destructive"});
                return;
            }
>>>>>>> dd55f09a

            const stock = getStockForResidence(itemToAdd, selectedComplexId);
            if (stock < 1) {
                toast({ title: "Out of stock", description: "This item is currently out of stock.", variant: "destructive" });
                return;
            }

            // Client-side guard: prevent aggregated over-issuing across multiple locations
            const currentAgg = getAggregateIssuedQty(itemToAdd.id);
            if (currentAgg >= stock) {
                toast({ title: "Stock limit reached", description: `You already allocated ${currentAgg} of ${stock} available.`, variant: "destructive" });
                return;
            }

            let locationId: string, locationName: string, isFacility: boolean;
            let newLocationDetails: Partial<VoucherLocation> = {};

<<<<<<< HEAD
        if (locationType === 'unit') {
            const selectedRoom = selectedFloor?.rooms.find(r => r.id === selectedRoomId);
            if (!selectedBuilding || !selectedFloor || !selectedRoom) {
                toast({ title: "Location not found", description: "An error occurred with the selected room.", variant: "destructive"});
                return;
=======
            if (locationType === 'unit') {
                const selectedRoom = selectedFloor?.rooms.find(r => r.id === selectedRoomId);
                if (!selectedBuilding || !selectedFloor || !selectedRoom) {
                    toast({ title: "Location not found", description: "An error occurred with the selected room.", variant: "destructive"});
                    return;
                }
                locationId = selectedRoom.id;
                locationName = `${selectedComplex.name} -> ${selectedBuilding.name} -> ${selectedFloor.name} -> ${selectedRoom.name}`;
                isFacility = false;
                newLocationDetails = {
                    buildingId: selectedBuildingId,
                    buildingName: selectedBuilding.name,
                    floorId: selectedFloorId,
                    floorName: selectedFloor.name,
                    roomId: selectedRoomId,
                    roomName: selectedRoom.name,
                };
            } else {
                const selectedFacility = availableFacilities.find(f => f.id === selectedFacilityId);
                 if (!selectedFacility) {
                    toast({ title: "Facility not found", description: "An error occurred with the selected facility.", variant: "destructive"});
                    return;
                }
                locationId = selectedFacility.id;
                // Build a hierarchical name for facilities as well
                // e.g., Residence -> Building -> (Floor ->) Facility
                const parts: string[] = [selectedComplex.name];
                if (selectedBuilding) parts.push(selectedBuilding.name);
                if (selectedFloor) parts.push(selectedFloor.name);
                parts.push(selectedFacility.name);
                locationName = parts.join(' -> ');
                isFacility = true;
                newLocationDetails = {
                    facilityId: selectedFacilityId,
                    locationId: selectedFacilityId,
                    // Include building/floor context for facilities when available
                    ...(selectedBuilding ? { buildingId: selectedBuildingId, buildingName: selectedBuilding.name } : {}),
                    ...(selectedFloor ? { floorId: selectedFloorId, floorName: selectedFloor.name } : {}),
                };
>>>>>>> dd55f09a
            }
            locationId = `${selectedBuildingId}-${selectedFloorId}-${selectedRoomId}`;
            locationName = `${selectedBuilding.name} -> ${selectedFloor.name} -> ${selectedRoom.name}`;
            isFacility = false;
            newLocationDetails = {
                buildingId: selectedBuildingId,
                buildingName: selectedBuilding.name,
                floorId: selectedFloorId,
                floorName: selectedFloor.name,
                roomId: selectedRoomId,
                roomName: selectedRoom.name,
            };
        } else {
            const selectedFacility = selectedComplex.facilities?.find(f => f.id === selectedFacilityId);
             if (!selectedFacility) {
                toast({ title: "Facility not found", description: "An error occurred with the selected facility.", variant: "destructive"});
                return;
            }
            locationId = selectedFacilityId;
            locationName = selectedFacility.name;
            isFacility = true;
            newLocationDetails = { facilityId: selectedFacilityId, locationId: selectedFacilityId };
        }
        
        // Lifespan check
        if (itemToAdd.lifespanDays && itemToAdd.lifespanDays > 0) {
            const lastIssueDate = await getLastIssueDateForItemAtLocation(itemToAdd.id, locationId);
            if (lastIssueDate) {
                const issueDate = lastIssueDate instanceof Timestamp ? lastIssueDate.toDate() : new Date(lastIssueDate as any);
                const daysSinceLastIssue = differenceInDays(new Date(), issueDate);
                if (daysSinceLastIssue < itemToAdd.lifespanDays) {
                    toast({
                        title: "Lifespan Warning",
                        description: `"${itemToAdd.nameEn}" was issued to this location ${daysSinceLastIssue} days ago. Its lifespan is ${itemToAdd.lifespanDays} days. Please ensure replacement is justified.`,
                        variant: "default",
                        duration: 8000,
                        className: "bg-yellow-100 border-yellow-400 text-yellow-800"
                    });
                }
            }
<<<<<<< HEAD
        }
        
        setVoucherLocations(prevLocations => {
            const existingLocationIndex = prevLocations.findIndex(l => l.locationId === locationId);

            if (existingLocationIndex > -1) {
                const newLocations = [...prevLocations];
                const targetLocation = { ...newLocations[existingLocationIndex] };
                const existingItemIndex = targetLocation.items.findIndex(i => i.id === itemToAdd.id);

                if (existingItemIndex > -1) {
                    const currentQty = targetLocation.items[existingItemIndex].issueQuantity;
                    if (currentQty < stock) {
                        // Increment quantity without reordering when item already exists
                        const updatedItems = [...targetLocation.items];
                        updatedItems[existingItemIndex] = {
                            ...updatedItems[existingItemIndex],
                            issueQuantity: currentQty + 1,
                        };
                        targetLocation.items = updatedItems;
                    } else {
                        toast({ title: "Stock limit reached", description: `Cannot issue more than the available ${stock} units.`, variant: "destructive" });
=======
            
            setVoucherLocations(prevLocations => {
                const existingLocationIndex = prevLocations.findIndex(l => l.locationId === locationId);
                
                if (existingLocationIndex > -1) {
                    const newLocations = [...prevLocations];
                    const targetLocation = { ...newLocations[existingLocationIndex] };
                    const existingItemIndex = targetLocation.items.findIndex(i => i.id === itemToAdd.id);

                    if (existingItemIndex > -1) {
                        const currentQty = targetLocation.items[existingItemIndex].issueQuantity;
                        // Compute residence-wide remaining stock allowance for this item
                        const allocatedElsewhere = getAggregateIssuedQty(itemToAdd.id) - currentQty;
                        const remaining = stock - allocatedElsewhere;
                        if(currentQty < remaining) {
                            // Increment quantity without reordering when item already exists
                            const updatedItems = [...targetLocation.items];
                            updatedItems[existingItemIndex] = {
                                ...updatedItems[existingItemIndex],
                                issueQuantity: Math.min(currentQty + 1, remaining),
                            };
                            targetLocation.items = updatedItems;
                        } else {
                             toast({ title: "Stock limit reached", description: `Cannot allocate more than ${stock} available across locations.`, variant: "destructive"});
                        }
                        // keep locations order as is when just incrementing existing item
                        newLocations[existingLocationIndex] = targetLocation;
                        return newLocations;
                    } else {
                        // New item: place it at the top of the item's list
                        const allocatedElsewhere = getAggregateIssuedQty(itemToAdd.id);
                        const canAdd = Math.max(0, stock - allocatedElsewhere);
                        if (canAdd <= 0) {
                            toast({ title: "Stock limit reached", description: `Cannot allocate more than ${stock} available across locations.`, variant: "destructive"});
                            return prevLocations;
                        }
                        targetLocation.items = [ { ...itemToAdd, issueQuantity: Math.min(1, canAdd) }, ...targetLocation.items ];
                        // Move this location to the top since a new item was added here
                        newLocations.splice(existingLocationIndex, 1);
                        return [ targetLocation, ...newLocations ];
>>>>>>> dd55f09a
                    }
                    // keep locations order as is when just incrementing existing item
                    newLocations[existingLocationIndex] = targetLocation;
                    return newLocations;
                } else {
                    // New item: place it at the top of the item's list
                    targetLocation.items = [{ ...itemToAdd, issueQuantity: 1 }, ...targetLocation.items];
                    // Move this location to the top since a new item was added here
                    newLocations.splice(existingLocationIndex, 1);
                    return [targetLocation, ...newLocations];
                }
            } else {
                const newLocation: VoucherLocation = {
                    ...newLocationDetails,
                    locationId,
                    locationName,
                    isFacility,
                    items: [{ ...itemToAdd, issueQuantity: 1 }]
                };
                // New location: place at the top
                return [newLocation, ...prevLocations];
            }
        });
    };


    const handleQuantityChange = (locationId: string, itemId: string, newQuantity: number) => {
         const itemInfo = allItems.find(i => i.id === itemId);
        if (!itemInfo || !selectedComplexId) return;

    const stock = getStockForResidence(itemInfo, selectedComplexId);

        let quantity = newQuantity;
        if (quantity < 1) {
            quantity = 1;
        } else if (quantity > stock) {
            quantity = stock;
            toast({ title: "Stock limit reached", description: `Cannot issue more than the available ${stock} units.`, variant: "destructive"});
        }

        // Additional client-side guard: cap by residence-wide remaining allowance considering other locations
        const allocatedElsewhere = voucherLocations.reduce((sum, loc) => {
            if (loc.locationId === locationId) return sum;
            const found = loc.items.find(i => i.id === itemId);
            return sum + (found ? found.issueQuantity : 0);
        }, 0);
        const remaining = Math.max(0, stock - allocatedElsewhere);
        if (quantity > remaining) {
            quantity = remaining;
            toast({ title: "Stock limit reached", description: `Only ${remaining} left available for this item across locations.`, variant: "destructive"});
        }
        
        setVoucherLocations(prev => prev.map(loc => 
            loc.locationId === locationId 
            ? { ...loc, items: loc.items.map(item => item.id === itemId ? {...item, issueQuantity: quantity} : item) }
            : loc
        ));
    };

    const handleRemoveItem = (locationId: string, itemId: string) => {
        setVoucherLocations(prev => {
            const newLocations = prev.map(loc => {
                if (loc.locationId === locationId) {
                    return { ...loc, items: loc.items.filter(item => item.id !== itemId) };
                }
                return loc;
            });
            return newLocations.filter(loc => loc.items.length > 0);
        });
    };
    
    const handleSubmitVoucher = async () => {
        if (!selectedComplexId || !isVoucherSubmittable) {
            toast({ title: "Cannot Submit", description: "Voucher is empty or residence is not selected.", variant: "destructive" });
            return;
        }
        setIsSubmitting(true);
        try {
            await issueItemsFromStock(selectedComplexId, voucherLocations);
            toast({ title: "Success", description: "Material Issue Voucher has been processed and stock updated." });
            setVoucherLocations([]);
            setSelectedBuildingId('');
            setSelectedFloorId('');
            setSelectedRoomId('');
            setSelectedFacilityId('');
            setLocationType('unit');
            router.push('/inventory/issue-history');
        } catch (error) {
            console.error("Failed to submit voucher:", error);
            const errorMessage = error instanceof Error ? error.message : "An unknown error has occurred";
            toast({ title: "Submission Error", description: `An error occurred: ${errorMessage}`, variant: "destructive" });
        } finally {
            setIsSubmitting(false);
        }
    };

    const isVoucherSubmittable = useMemo(() => {
        return voucherLocations.length > 0 && voucherLocations.every(loc => loc.items.length > 0);
    }, [voucherLocations]);

    if (residencesLoading || inventoryLoading) {
        return <Skeleton className="h-96 w-full" />
    }

    return (
        <div className="space-y-6">
            <div className="flex items-center justify-between">
                <div>
                    <h1 className="text-2xl font-bold">{dict.mivTitle}</h1>
                    <p className="text-muted-foreground">{dict.mivDescription}</p>
                </div>
                 <div className="flex items-center gap-4">
                    <Button variant="outline" onClick={() => router.push('/inventory/issue-history')}>
                        <History className="mr-2 h-4 w-4"/> {dict.viewHistoryLabel}
                    </Button>
                    <Button onClick={handleSubmitVoucher} disabled={!isVoucherSubmittable || isSubmitting}>
                        {isSubmitting ? <Loader2 className="mr-2 h-4 w-4 animate-spin" /> : null}
                        {dict.submitVoucher}
                    </Button>
                </div>
            </div>

            <div className="grid grid-cols-1 lg:grid-cols-2 gap-6 items-start">
                <Card>
                    <CardHeader>
                        <div className="flex justify-between items-start">
                            <div>
                                <CardTitle className="flex items-center gap-2"><MapPin className="h-5 w-5 text-primary"/> Select Location & Items</CardTitle>
                                <CardDescription>First, select the location. Then, add items from the available inventory below.</CardDescription>
                            </div>
                            <div className="flex items-center gap-2">
                                <Label className="whitespace-nowrap">Issue From:</Label>
                                <Select value={selectedComplexId} onValueChange={setSelectedComplexId} disabled={isSubmitting}>
                                    <SelectTrigger className="w-[200px]"><SelectValue placeholder="Select a residence..." /></SelectTrigger>
                                    <SelectContent>
                                        {filteredResidences.map(res => <SelectItem key={res.id} value={res.id}>{res.name}</SelectItem>)}
                                    </SelectContent>
                                </Select>
                            </div>
                        </div>
                    </CardHeader>
                    <CardContent className="space-y-4">
                        <div className="grid grid-cols-1 md:grid-cols-2 gap-6">
                            <div className="space-y-4">
                                <h3 className="font-semibold text-sm">Location Type</h3>
                                <RadioGroup value={locationType} onValueChange={(value) => setLocationType(value as 'unit' | 'facility')} className="flex gap-4" disabled={!selectedComplexId}>
                                    <div className="flex items-center space-x-2">
                                        <RadioGroupItem value="unit" id="r_unit" />
                                        <Label htmlFor="r_unit" className="flex items-center gap-2"><Building className="h-4 w-4" /> Unit</Label>
                                    </div>
                                    <div className="flex items-center space-x-2">
                                        <RadioGroupItem value="facility" id="r_facility" />
                                        <Label htmlFor="r_facility" className="flex items-center gap-2"><ConciergeBell className="h-4 w-4" /> Facility</Label>
                                    </div>
                                </RadioGroup>
                                
                                {locationType === 'unit' ? (
                                    <div className="space-y-2 pt-2">
                                        <Select value={selectedBuildingId} onValueChange={setSelectedBuildingId} disabled={!selectedComplexId}>
                                            <SelectTrigger><SelectValue placeholder="Select Building" /></SelectTrigger>
                                            <SelectContent>
                                                {selectedComplex?.buildings.map(b => <SelectItem key={b.id} value={b.id}>{b.name}</SelectItem>)}
                                            </SelectContent>
                                        </Select>
                                        <Select value={selectedFloorId} onValueChange={setSelectedFloorId} disabled={!selectedBuildingId}>
                                            <SelectTrigger><SelectValue placeholder="Select Floor" /></SelectTrigger>
                                            <SelectContent>
                                                {selectedBuilding?.floors.map(f => <SelectItem key={f.id} value={f.id}>{f.name}</SelectItem>)}
                                            </SelectContent>
                                        </Select>
                                        <Select value={selectedRoomId} onValueChange={setSelectedRoomId} disabled={!selectedFloorId}>
                                            <SelectTrigger><SelectValue placeholder="Select Room" /></SelectTrigger>
                                            <SelectContent>
                                                {selectedFloor?.rooms.map(r => <SelectItem key={r.id} value={r.id}>{r.name}</SelectItem>)}
                                            </SelectContent>
                                        </Select>
                                    </div>
                                ) : (
                                     <div className="space-y-2 pt-2">
                                        <Select value={selectedFacilityId} onValueChange={setSelectedFacilityId} disabled={!selectedComplexId}>
                                            <SelectTrigger><SelectValue placeholder="Select Facility" /></SelectTrigger>
                                            <SelectContent>
                                                {selectedComplex?.facilities?.map(f => <SelectItem key={f.id} value={f.id}>{f.name}</SelectItem>)}
                                            </SelectContent>
                                        </Select>
<<<<<<< HEAD
                                     </div>
                                )}
                        </div>
                        <div className="lg:col-span-3">
                            <h3 className="font-semibold mb-4">Available Inventory</h3>
                             <ScrollArea className="h-[250px] border rounded-md">
                                {selectedComplexId ? (
                                    <div className="p-2 space-y-2">
                                        {availableInventory.length > 0 ? availableInventory.map(item => (
                                            <div key={item.id} className="flex items-center justify-between p-2 rounded-md bg-background hover:bg-muted/50 border">
                                                <div>
                                                    <p className="font-medium">{item.nameAr} / {item.nameEn}</p>
                                                    <p className="text-sm text-muted-foreground">{item.category} - Stock: {getStockForResidence(item, selectedComplexId)} {item.unit}</p>
                                                </div>
                                                <Button size="icon" variant="outline" onClick={() => handleAddItemToLocation(item)} disabled={!isLocationSelected}>
                                                    <Plus className="h-4 w-4" />
                                                </Button>
                                            </div>
                                        )) : (
                                            <div className="text-center text-muted-foreground p-8">No inventory with stock found for this residence.</div>
                                        )}
                                    </div>
                                ) : (
                                    <div className="flex items-center justify-center h-full text-muted-foreground">
                                        Select a residence to see available items.
                                    </div>
                                )}
                            </ScrollArea>
=======
                                    )}
                                </div>
                            </div>
                            <div className="space-y-4">
                                <h3 className="font-semibold text-sm">Available Inventory</h3>
                                <div className="relative">
                                    <Search className="absolute left-2.5 top-2.5 h-4 w-4 text-muted-foreground" />
                                    <Input
                                        type="search"
                                        placeholder="Search items..."
                                        className="pl-8 w-full"
                                        value={searchQuery}
                                        onChange={e => setSearchQuery(e.target.value)}
                                        disabled={!selectedComplexId}
                                    />
                                </div>
                                <ScrollArea className="h-[250px] border rounded-md">
                                    {selectedComplexId ? (
                                        <div className="p-2 space-y-2">
                                            {availableInventory.length > 0 ? availableInventory.map(item => {
                                                const stock = getStockForResidence(item, selectedComplexId);
                                                const allocated = voucherLocations.reduce((sum, loc) => {
                                                    const f = loc.items.find(i => i.id === item.id);
                                                    return sum + (f ? f.issueQuantity : 0);
                                                }, 0);
                                                const remaining = Math.max(0, stock - allocated);
                                                return (
                                                    <div key={item.id} className="flex items-center justify-between p-2 rounded-md bg-background hover:bg-muted/50 border">
                                                        <div>
                                                            <p className="font-medium text-sm">{item.nameAr} / {item.nameEn}</p>
                                                            <p className="text-xs text-muted-foreground">{item.category} - Stock: {remaining} / {stock} {item.unit}</p>
                                                        </div>
                                                        <Button size="icon" variant="outline" onClick={() => handleAddItemToLocation(item)} disabled={!isLocationSelected || isPending || remaining <= 0}>
                                                            <Plus className="h-4 w-4" />
                                                        </Button>
                                                    </div>
                                                );
                                            }) : (
                                                <div className="text-center text-muted-foreground p-8 text-sm">No inventory found.</div>
                                            )}
                                        </div>
                                    ) : (
                                        <div className="flex items-center justify-center h-full text-muted-foreground text-sm">
                                            Select a residence to see items.
                                        </div>
                                    )}
                                </ScrollArea>
                            </div>
>>>>>>> dd55f09a
                        </div>
                    </div>
                </CardContent>
            </Card>

                <Card>
                    <CardHeader>
                        <CardTitle className="flex items-center gap-2"><PackagePlus className="h-5 w-5 text-primary"/> Voucher Items</CardTitle>
                        <CardDescription>Review all items and locations before submitting.</CardDescription>
                    </CardHeader>
                    <CardContent>
                        <ScrollArea className="h-[430px]">
                        {voucherLocations.length > 0 ? (
                            <Accordion type="multiple" defaultValue={voucherLocations.map(l => l.locationId)}>
                                {voucherLocations.map(location => (
                                    <AccordionItem key={location.locationId} value={location.locationId}>
                                        <AccordionTrigger className="font-semibold text-base">
                                            {location.locationName}
                                        </AccordionTrigger>
                                        <AccordionContent>
                                            <Table>
                                                <TableHeader>
                                                    <TableRow>
                                                        <TableHead>Item</TableHead>
                                                        <TableHead className="w-[150px] text-center">Quantity</TableHead>
                                                        <TableHead className="w-[50px] text-right"></TableHead>
                                                    </TableRow>
                                                </TableHeader>
                                                <TableBody>
                                                    {location.items.map(item => (
                                                        <TableRow key={item.id}>
                                                            <TableCell className="font-medium">
                                                                <p>{item.nameAr} / {item.nameEn}</p>
                                                                <p className="text-xs text-muted-foreground">{item.category}</p>
                                                            </TableCell>
                                                            <TableCell>
                                                                <div className="flex items-center justify-center gap-2">
                                                                    <Button variant="outline" size="icon" className="h-8 w-8" onClick={() => handleQuantityChange(location.locationId, item.id, item.issueQuantity - 1)}>
                                                                        <Minus className="h-4 w-4" />
                                                                    </Button>
                                                                    <Input type="number" value={item.issueQuantity} onChange={(e) => handleQuantityChange(location.locationId, item.id, parseInt(e.target.value, 10))} className="w-14 text-center [appearance:textfield] [&::-webkit-outer-spin-button]:appearance-none [&::-webkit-inner-spin-button]:appearance-none" />
                                                                    <Button variant="outline" size="icon" className="h-8 w-8" onClick={() => handleQuantityChange(location.locationId, item.id, item.issueQuantity + 1)}>
                                                                        <Plus className="h-4 w-4" />
                                                                    </Button>
                                                                </div>
                                                            </TableCell>
                                                            <TableCell className="text-right">
                                                                <Button variant="ghost" size="icon" onClick={() => handleRemoveItem(location.locationId, item.id)}>
                                                                    <Trash2 className="h-4 w-4 text-destructive"/>
                                                                </Button>
                                                            </TableCell>
                                                        </TableRow>
                                                    ))}
                                                </TableBody>
                                            </Table>
                                        </AccordionContent>
                                    </AccordionItem>
                                ))}
                            </Accordion>
                        ) : (
                            <div className="text-center text-muted-foreground p-8 h-[400px] flex items-center justify-center">
                                No items added to the voucher yet.
                            </div>
                        )}
                        </ScrollArea>
                    </CardContent>
                </Card>
            </div>
        </div>
    );
}<|MERGE_RESOLUTION|>--- conflicted
+++ resolved
@@ -16,7 +16,6 @@
 import { Accordion, AccordionContent, AccordionItem, AccordionTrigger } from '@/components/ui/accordion';
 import { useRouter } from 'next/navigation';
 import { differenceInDays } from 'date-fns';
-import { Timestamp } from 'firebase/firestore';
 import { RadioGroup, RadioGroupItem } from '@/components/ui/radio-group';
 import { Input } from '@/components/ui/input';
 import { useLanguage } from '@/context/language-context';
@@ -51,51 +50,8 @@
     const [isPending, startTransition] = useTransition();
     
     const [selectedComplexId, setSelectedComplexId] = useState<string>('');
-    const [searchQuery, setSearchQuery] = useState<string>('');
     const [isSubmitting, setIsSubmitting] = useState(false);
-    const [isCompletedOpen, setIsCompletedOpen] = useState(false);
-    const [recentMIVs, setRecentMIVs] = useState<any[]>([]);
-    const [loadingMIVs, setLoadingMIVs] = useState(false);
-
-    // Load completed section state from localStorage
-    useEffect(() => {
-        const savedState = localStorage.getItem('issue-completed-open');
-        if (savedState !== null) {
-            setIsCompletedOpen(JSON.parse(savedState));
-        }
-    }, []);
-
-    // Save completed section state to localStorage
-    const handleCompletedToggle = (open: boolean) => {
-        setIsCompletedOpen(open);
-        localStorage.setItem('issue-completed-open', JSON.stringify(open));
-    };
-
-    // Load recent MIVs
-    useEffect(() => {
-        const loadRecentMIVs = async () => {
-            if (!currentUser) return;
-            setLoadingMIVs(true);
-            try {
-                const allMIVs = await getMIVs();
-                // Filter by user permissions and get recent ones
-                let filteredMIVs = allMIVs;
-                if (currentUser.role !== 'Admin') {
-                    filteredMIVs = allMIVs.filter(miv => 
-                        currentUser.assignedResidences.includes(miv.residenceId)
-                    );
-                }
-                // Get last 10 MIVs
-                setRecentMIVs(filteredMIVs.slice(0, 10));
-            } catch (error) {
-                console.error('Error loading MIVs:', error);
-            } finally {
-                setLoadingMIVs(false);
-            }
-        };
-
-        loadRecentMIVs();
-    }, [currentUser, getMIVs]);
+    const [searchQuery, setSearchQuery] = useState('');
     
     const [locationType, setLocationType] = useState<'unit' | 'facility'>('unit');
     const [selectedBuildingId, setSelectedBuildingId] = useState('');
@@ -106,8 +62,8 @@
     const [voucherLocations, setVoucherLocations] = useState<VoucherLocation[]>([]);
     
     const userResidences = useMemo(() => {
-    if (!currentUser) return [];
-    if (currentUser.role === 'Admin') return residences;
+        if (!currentUser) return [];
+        if (currentUser.role === 'Admin') return residences;
         return residences.filter(r => currentUser.assignedResidences.includes(r.id));
     }, [currentUser, residences]);
 
@@ -179,13 +135,6 @@
         }
     }, [selectedFloorId, locationType]);
     
-<<<<<<< HEAD
-    const handleAddItemToLocation = async (itemToAdd: InventoryItem) => {
-        if (!isLocationSelected || !selectedComplex) {
-            toast({ title: "No Location Selected", description: "Please select a location or facility first.", variant: "destructive"});
-            return;
-        }
-=======
     const getAggregateIssuedQty = (itemId: string): number => {
         return voucherLocations.reduce((sum, loc) => {
             const found = loc.items.find(i => i.id === itemId);
@@ -199,7 +148,6 @@
                 toast({ title: "No Location Selected", description: "Please select a location or facility first.", variant: "destructive"});
                 return;
             }
->>>>>>> dd55f09a
 
             const stock = getStockForResidence(itemToAdd, selectedComplexId);
             if (stock < 1) {
@@ -217,13 +165,6 @@
             let locationId: string, locationName: string, isFacility: boolean;
             let newLocationDetails: Partial<VoucherLocation> = {};
 
-<<<<<<< HEAD
-        if (locationType === 'unit') {
-            const selectedRoom = selectedFloor?.rooms.find(r => r.id === selectedRoomId);
-            if (!selectedBuilding || !selectedFloor || !selectedRoom) {
-                toast({ title: "Location not found", description: "An error occurred with the selected room.", variant: "destructive"});
-                return;
-=======
             if (locationType === 'unit') {
                 const selectedRoom = selectedFloor?.rooms.find(r => r.id === selectedRoomId);
                 if (!selectedBuilding || !selectedFloor || !selectedRoom) {
@@ -263,71 +204,24 @@
                     ...(selectedBuilding ? { buildingId: selectedBuildingId, buildingName: selectedBuilding.name } : {}),
                     ...(selectedFloor ? { floorId: selectedFloorId, floorName: selectedFloor.name } : {}),
                 };
->>>>>>> dd55f09a
             }
-            locationId = `${selectedBuildingId}-${selectedFloorId}-${selectedRoomId}`;
-            locationName = `${selectedBuilding.name} -> ${selectedFloor.name} -> ${selectedRoom.name}`;
-            isFacility = false;
-            newLocationDetails = {
-                buildingId: selectedBuildingId,
-                buildingName: selectedBuilding.name,
-                floorId: selectedFloorId,
-                floorName: selectedFloor.name,
-                roomId: selectedRoomId,
-                roomName: selectedRoom.name,
-            };
-        } else {
-            const selectedFacility = selectedComplex.facilities?.find(f => f.id === selectedFacilityId);
-             if (!selectedFacility) {
-                toast({ title: "Facility not found", description: "An error occurred with the selected facility.", variant: "destructive"});
-                return;
-            }
-            locationId = selectedFacilityId;
-            locationName = selectedFacility.name;
-            isFacility = true;
-            newLocationDetails = { facilityId: selectedFacilityId, locationId: selectedFacilityId };
-        }
-        
-        // Lifespan check
-        if (itemToAdd.lifespanDays && itemToAdd.lifespanDays > 0) {
-            const lastIssueDate = await getLastIssueDateForItemAtLocation(itemToAdd.id, locationId);
-            if (lastIssueDate) {
-                const issueDate = lastIssueDate instanceof Timestamp ? lastIssueDate.toDate() : new Date(lastIssueDate as any);
-                const daysSinceLastIssue = differenceInDays(new Date(), issueDate);
-                if (daysSinceLastIssue < itemToAdd.lifespanDays) {
-                    toast({
-                        title: "Lifespan Warning",
-                        description: `"${itemToAdd.nameEn}" was issued to this location ${daysSinceLastIssue} days ago. Its lifespan is ${itemToAdd.lifespanDays} days. Please ensure replacement is justified.`,
-                        variant: "default",
-                        duration: 8000,
-                        className: "bg-yellow-100 border-yellow-400 text-yellow-800"
-                    });
+            
+            // Lifespan check
+            if (itemToAdd.lifespanDays && itemToAdd.lifespanDays > 0) {
+                const lastIssueDate = await getLastIssueDateForItemAtLocation(itemToAdd.id, locationId);
+                if (lastIssueDate) {
+                    const daysSinceLastIssue = differenceInDays(new Date(), lastIssueDate.toDate());
+                    if (daysSinceLastIssue < itemToAdd.lifespanDays) {
+                        toast({
+                            title: "Lifespan Warning",
+                            description: `"${itemToAdd.nameEn}" was issued to this location ${daysSinceLastIssue} days ago. Its lifespan is ${itemToAdd.lifespanDays} days. Please ensure replacement is justified.`,
+                            variant: "default",
+                            duration: 8000,
+                            className: "bg-yellow-100 border-yellow-400 text-yellow-800"
+                        });
+                    }
                 }
             }
-<<<<<<< HEAD
-        }
-        
-        setVoucherLocations(prevLocations => {
-            const existingLocationIndex = prevLocations.findIndex(l => l.locationId === locationId);
-
-            if (existingLocationIndex > -1) {
-                const newLocations = [...prevLocations];
-                const targetLocation = { ...newLocations[existingLocationIndex] };
-                const existingItemIndex = targetLocation.items.findIndex(i => i.id === itemToAdd.id);
-
-                if (existingItemIndex > -1) {
-                    const currentQty = targetLocation.items[existingItemIndex].issueQuantity;
-                    if (currentQty < stock) {
-                        // Increment quantity without reordering when item already exists
-                        const updatedItems = [...targetLocation.items];
-                        updatedItems[existingItemIndex] = {
-                            ...updatedItems[existingItemIndex],
-                            issueQuantity: currentQty + 1,
-                        };
-                        targetLocation.items = updatedItems;
-                    } else {
-                        toast({ title: "Stock limit reached", description: `Cannot issue more than the available ${stock} units.`, variant: "destructive" });
-=======
             
             setVoucherLocations(prevLocations => {
                 const existingLocationIndex = prevLocations.findIndex(l => l.locationId === locationId);
@@ -368,29 +262,19 @@
                         // Move this location to the top since a new item was added here
                         newLocations.splice(existingLocationIndex, 1);
                         return [ targetLocation, ...newLocations ];
->>>>>>> dd55f09a
                     }
-                    // keep locations order as is when just incrementing existing item
-                    newLocations[existingLocationIndex] = targetLocation;
-                    return newLocations;
                 } else {
-                    // New item: place it at the top of the item's list
-                    targetLocation.items = [{ ...itemToAdd, issueQuantity: 1 }, ...targetLocation.items];
-                    // Move this location to the top since a new item was added here
-                    newLocations.splice(existingLocationIndex, 1);
-                    return [targetLocation, ...newLocations];
+                    const newLocation: VoucherLocation = {
+                        ...newLocationDetails,
+                        locationId,
+                        locationName,
+                        isFacility,
+                        items: [{ ...itemToAdd, issueQuantity: 1 }]
+                    };
+                    // New location: place at the top
+                    return [ newLocation, ...prevLocations ];
                 }
-            } else {
-                const newLocation: VoucherLocation = {
-                    ...newLocationDetails,
-                    locationId,
-                    locationName,
-                    isFacility,
-                    items: [{ ...itemToAdd, issueQuantity: 1 }]
-                };
-                // New location: place at the top
-                return [newLocation, ...prevLocations];
-            }
+            });
         });
     };
 
@@ -399,7 +283,7 @@
          const itemInfo = allItems.find(i => i.id === itemId);
         if (!itemInfo || !selectedComplexId) return;
 
-    const stock = getStockForResidence(itemInfo, selectedComplexId);
+        const stock = getStockForResidence(itemInfo, selectedComplexId);
 
         let quantity = newQuantity;
         if (quantity < 1) {
@@ -525,65 +409,33 @@
                                     </div>
                                 </RadioGroup>
                                 
-                                {locationType === 'unit' ? (
-                                    <div className="space-y-2 pt-2">
-                                        <Select value={selectedBuildingId} onValueChange={setSelectedBuildingId} disabled={!selectedComplexId}>
-                                            <SelectTrigger><SelectValue placeholder="Select Building" /></SelectTrigger>
-                                            <SelectContent>
-                                                {selectedComplex?.buildings.map(b => <SelectItem key={b.id} value={b.id}>{b.name}</SelectItem>)}
-                                            </SelectContent>
-                                        </Select>
-                                        <Select value={selectedFloorId} onValueChange={setSelectedFloorId} disabled={!selectedBuildingId}>
-                                            <SelectTrigger><SelectValue placeholder="Select Floor" /></SelectTrigger>
-                                            <SelectContent>
-                                                {selectedBuilding?.floors.map(f => <SelectItem key={f.id} value={f.id}>{f.name}</SelectItem>)}
-                                            </SelectContent>
-                                        </Select>
+                                <div className="space-y-2 pt-2">
+                                    <Select value={selectedBuildingId} onValueChange={setSelectedBuildingId} disabled={!selectedComplexId}>
+                                        <SelectTrigger><SelectValue placeholder="Select Building" /></SelectTrigger>
+                                        <SelectContent>
+                                            {selectedComplex?.buildings.map(b => <SelectItem key={b.id} value={b.id}>{b.name}</SelectItem>)}
+                                        </SelectContent>
+                                    </Select>
+                                    <Select value={selectedFloorId} onValueChange={setSelectedFloorId} disabled={!selectedBuildingId}>
+                                        <SelectTrigger><SelectValue placeholder="Select Floor" /></SelectTrigger>
+                                        <SelectContent>
+                                            {selectedBuilding?.floors.map(f => <SelectItem key={f.id} value={f.id}>{f.name}</SelectItem>)}
+                                        </SelectContent>
+                                    </Select>
+                                    {locationType === 'unit' ? (
                                         <Select value={selectedRoomId} onValueChange={setSelectedRoomId} disabled={!selectedFloorId}>
                                             <SelectTrigger><SelectValue placeholder="Select Room" /></SelectTrigger>
                                             <SelectContent>
                                                 {selectedFloor?.rooms.map(r => <SelectItem key={r.id} value={r.id}>{r.name}</SelectItem>)}
                                             </SelectContent>
                                         </Select>
-                                    </div>
-                                ) : (
-                                     <div className="space-y-2 pt-2">
+                                    ) : (
                                         <Select value={selectedFacilityId} onValueChange={setSelectedFacilityId} disabled={!selectedComplexId}>
                                             <SelectTrigger><SelectValue placeholder="Select Facility" /></SelectTrigger>
                                             <SelectContent>
-                                                {selectedComplex?.facilities?.map(f => <SelectItem key={f.id} value={f.id}>{f.name}</SelectItem>)}
+                                                {availableFacilities.map(f => <SelectItem key={f.id} value={f.id}>{f.name}</SelectItem>)}
                                             </SelectContent>
                                         </Select>
-<<<<<<< HEAD
-                                     </div>
-                                )}
-                        </div>
-                        <div className="lg:col-span-3">
-                            <h3 className="font-semibold mb-4">Available Inventory</h3>
-                             <ScrollArea className="h-[250px] border rounded-md">
-                                {selectedComplexId ? (
-                                    <div className="p-2 space-y-2">
-                                        {availableInventory.length > 0 ? availableInventory.map(item => (
-                                            <div key={item.id} className="flex items-center justify-between p-2 rounded-md bg-background hover:bg-muted/50 border">
-                                                <div>
-                                                    <p className="font-medium">{item.nameAr} / {item.nameEn}</p>
-                                                    <p className="text-sm text-muted-foreground">{item.category} - Stock: {getStockForResidence(item, selectedComplexId)} {item.unit}</p>
-                                                </div>
-                                                <Button size="icon" variant="outline" onClick={() => handleAddItemToLocation(item)} disabled={!isLocationSelected}>
-                                                    <Plus className="h-4 w-4" />
-                                                </Button>
-                                            </div>
-                                        )) : (
-                                            <div className="text-center text-muted-foreground p-8">No inventory with stock found for this residence.</div>
-                                        )}
-                                    </div>
-                                ) : (
-                                    <div className="flex items-center justify-center h-full text-muted-foreground">
-                                        Select a residence to see available items.
-                                    </div>
-                                )}
-                            </ScrollArea>
-=======
                                     )}
                                 </div>
                             </div>
@@ -632,11 +484,9 @@
                                     )}
                                 </ScrollArea>
                             </div>
->>>>>>> dd55f09a
                         </div>
-                    </div>
-                </CardContent>
-            </Card>
+                    </CardContent>
+                </Card>
 
                 <Card>
                     <CardHeader>
