--- conflicted
+++ resolved
@@ -710,14 +710,9 @@
     }
     try {
       const q = query(
-<<<<<<< HEAD
-        collection(db, "inventoryTransactions"),
-        where("itemId", "==", itemId)
-=======
         collectionGroup(db, 'inventoryTransactions'),
         where('itemId', '==', itemId),
         orderBy('date', 'desc')
->>>>>>> 482c5cb2
       );
       const querySnapshot = await getDocs(q);
       const transactions = querySnapshot.docs.map(
@@ -729,15 +724,6 @@
         (tx) => tx.type === 'OUT' && tx.locationId === locationId
       );
 
-<<<<<<< HEAD
-      // Filter and sort client-side for type and location
-      const specificLocationTx = transactions
-        .filter(tx => tx.type === 'OUT' && tx.locationId === locationId)
-        .sort((a, b) => b.date.toMillis() - a.date.toMillis()) // Sort by date descending
-        .find(tx => true); // Get the first (most recent) transaction
-      
-=======
->>>>>>> 482c5cb2
       return specificLocationTx ? specificLocationTx.date : null;
     } catch (error) {
       console.error('Error fetching last issue date:', error);
