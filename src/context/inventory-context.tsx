--- conflicted
+++ resolved
@@ -33,7 +33,7 @@
     itemNameAr: string;
     residenceId: string;
     date: Timestamp;
-    type: 'RECEIVE' | 'ISSUE' | 'TRANSFER_IN' | 'TRANSFER_OUT' | 'ADJUSTMENT' | 'RETURN' | 'IN' | 'OUT' | 'DEPRECIATION' | 'AUDIT' | 'SCRAP';
+    type: 'RECEIVE' | 'ISSUE' | 'TRANSFER_IN' | 'TRANSFER_OUT' | 'ADJUSTMENT' | 'RETURN' | 'IN' | 'OUT' | 'DEPRECIATION' | 'AUDIT';
     quantity: number;
     referenceDocId: string; // e.g., Order ID or MIV ID
     locationId?: string;
@@ -237,8 +237,7 @@
 
 const InventoryContext = createContext<InventoryContextType | undefined>(undefined);
 
-// Firebase fallback - using local storage when Firebase is not configured
-const firebaseNotConfiguredMessage = "Using local storage mode";
+const firebaseErrorMessage = "Error: Firebase is not configured. Please add your credentials to the .env file and ensure they are correct.";
 
 
 export const InventoryProvider = ({ children }: { children: ReactNode }) => {
@@ -259,30 +258,10 @@
 
   const loadInventory = useCallback(() => {
      if (isLoaded.current) return;
-     
      if (!db) {
-        console.warn("Firebase not configured, loading mock data");
-        // Load mock data when Firebase is not available
-        const mockItems: InventoryItem[] = [
-          {
-            id: 'item-1',
-            name: 'Office Chair',
-            nameAr: 'كرسي مكتب',
-            nameEn: 'Office Chair',
-            category: 'Furniture',
-            unit: 'piece',
-            stock: 20,
-            stockByResidence: {
-              'res-1': 15,
-              'res-2': 5
-            }
-          }
-        ];
-        
-        setItems(mockItems);
-        setCategories(['Furniture', 'Electronics', 'Office Supplies']);
+        console.error(firebaseErrorMessage);
+        toast({ title: "Configuration Error", description: firebaseErrorMessage, variant: "destructive" });
         setLoading(false);
-        isLoaded.current = true;
         return;
     }
     
@@ -307,13 +286,8 @@
       });
       setItems(inventoryData);
        const uniqueCategories = Array.from(new Set(inventoryData.map(item => item.category)));
-<<<<<<< HEAD
-       if (categories.length === 0 && uniqueCategories.length > 0 && db) {
-           const categoriesDocRef = doc(db, "inventory-categories", "all-categories");
-=======
        if (categories.length === 0 && uniqueCategories.length > 0) {
            const categoriesDocRef = doc(db!, "inventory-categories", "all-categories");
->>>>>>> 08218f0b
            getDoc(categoriesDocRef).then(docSnap => {
                if (!docSnap.exists()) {
                    setDoc(categoriesDocRef, { names: uniqueCategories });
@@ -374,7 +348,7 @@
 
   const addCategory = async (newCategory: string) => {
     if (!db) {
-      toast({ title: "Error", description: firebaseNotConfiguredMessage, variant: "destructive" });
+      toast({ title: "Error", description: firebaseErrorMessage, variant: "destructive" });
       return;
     }
     const trimmedCategory = newCategory.trim().toLowerCase();
@@ -395,7 +369,7 @@
 
   const updateCategory = async (oldName: string, newName: string) => {
      if (!db) {
-      toast({ title: "Error", description: firebaseNotConfiguredMessage, variant: "destructive" });
+      toast({ title: "Error", description: firebaseErrorMessage, variant: "destructive" });
       return;
     }
     const trimmedNewName = newName.trim();
@@ -412,23 +386,12 @@
       batch.set(categoriesDocRef, { names: updatedCategories });
       
       // 2. Update all items with the old category name
-<<<<<<< HEAD
-      if (db) {
-        const itemsToUpdateQuery = query(collection(db, "inventory"), where("category", "==", oldName));
-        const itemsToUpdateSnapshot = await getDocs(itemsToUpdateQuery);
-        itemsToUpdateSnapshot.forEach(itemDoc => {
-          const itemRef = doc(db!, "inventory", itemDoc.id);
-          batch.update(itemRef, { category: trimmedNewName });
-        });
-      }
-=======
       const itemsToUpdateQuery = query(collection(db!, "inventory"), where("category", "==", oldName));
       const itemsToUpdateSnapshot = await getDocs(itemsToUpdateQuery);
       itemsToUpdateSnapshot.forEach(itemDoc => {
         const itemRef = doc(db!, "inventory", itemDoc.id);
         batch.update(itemRef, { category: trimmedNewName });
       });
->>>>>>> 08218f0b
 
       await batch.commit();
       toast({ title: "Success", description: "Category updated successfully." });
@@ -440,7 +403,7 @@
 
   const addItem = async (newItem: Omit<InventoryItem, 'id' | 'stock'>): Promise<InventoryItem | void> => {
     if (!db) {
-        toast({ title: "Error", description: firebaseNotConfiguredMessage, variant: "destructive" });
+        toast({ title: "Error", description: firebaseErrorMessage, variant: "destructive" });
         return;
     }
     const isDuplicate = items.some(item => item.nameEn.toLowerCase() === newItem.nameEn.toLowerCase() || item.nameAr === newItem.nameAr);
@@ -468,7 +431,7 @@
 
   const updateItem = async (itemToUpdate: InventoryItem) => {
     if (!db) {
-      toast({ title: "Error", description: firebaseNotConfiguredMessage, variant: "destructive" });
+      toast({ title: "Error", description: firebaseErrorMessage, variant: "destructive" });
       return;
     }
     try {
@@ -484,7 +447,7 @@
 
   const deleteItem = async (id: string) => {
     if (!db) {
-        toast({ title: "Error", description: firebaseNotConfiguredMessage, variant: "destructive" });
+        toast({ title: "Error", description: firebaseErrorMessage, variant: "destructive" });
         return;
     }
     try {
@@ -556,7 +519,7 @@
 
   const issueItemsFromStock = async (residenceId: string, voucherLocations: LocationWithItems<{id: string, nameEn: string, nameAr: string, issueQuantity: number}>[]) => {
     if (!db) {
-        throw new Error(firebaseNotConfiguredMessage);
+        throw new Error(firebaseErrorMessage);
     }
 
     try {
@@ -644,7 +607,7 @@
 
    const getInventoryTransactions = async (itemId: string, residenceId: string): Promise<InventoryTransaction[]> => {
     if (!db) {
-        toast({ title: "Error", description: firebaseNotConfiguredMessage, variant: "destructive" });
+        toast({ title: "Error", description: firebaseErrorMessage, variant: "destructive" });
         return [];
     }
     try {
@@ -670,7 +633,7 @@
 
   const getAllIssueTransactions = async (): Promise<InventoryTransaction[]> => {
     if (!db) {
-        toast({ title: "Error", description: firebaseNotConfiguredMessage, variant: "destructive" });
+        toast({ title: "Error", description: firebaseErrorMessage, variant: "destructive" });
         return [];
     }
      const q = query(
@@ -685,20 +648,15 @@
 
  const getAllInventoryTransactions = async (): Promise<InventoryTransaction[]> => {
     if (!db) {
-        toast({ title: "Error", description: firebaseNotConfiguredMessage, variant: "destructive" });
+        toast({ title: "Error", description: firebaseErrorMessage, variant: "destructive" });
         return [];
     }
 
     try {
-<<<<<<< HEAD
-        // Use simple collection query instead of collectionGroup to avoid index requirements
-        const q = query(collection(db, 'inventoryTransactions'), orderBy('date', 'desc'));
-=======
         // Previously used collectionGroup which requires subcollections of the same name.
         // Our transactions are stored in a top-level collection "inventoryTransactions",
         // so use collection() here instead of collectionGroup().
         const q = query(collection(db, "inventoryTransactions"));
->>>>>>> 08218f0b
         const querySnapshot = await getDocs(q);
         
         return querySnapshot.docs.map(doc => ({
@@ -708,32 +666,18 @@
 
     } catch (error) {
         console.error('Error fetching all transactions:', error);
-        // Fallback: try without ordering if index is missing
-        try {
-            const fallbackQ = query(collection(db, 'inventoryTransactions'));
-            const fallbackSnapshot = await getDocs(fallbackQ);
-            const transactions = fallbackSnapshot.docs.map(doc => ({
-                id: doc.id,
-                ...doc.data()
-            } as InventoryTransaction));
-            
-            // Sort client-side
-            return transactions.sort((a, b) => b.date.toMillis() - a.date.toMillis());
-        } catch (fallbackError) {
-            console.error('Fallback query also failed:', fallbackError);
-            toast({
-                title: "Error",
-                description: "Unable to fetch transactions. Please check your Firebase configuration.",
-                variant: "destructive"
-            });
-            return [];
-        }
+        toast({
+            title: "Error",
+            description: `Error fetching transactions: ${error}`,
+            variant: "destructive"
+        });
+        return [];
     }
   };
 
   const getMIVs = async (): Promise<MIV[]> => {
     if (!db) {
-        toast({ title: "Error", description: firebaseNotConfiguredMessage, variant: "destructive" });
+        toast({ title: "Error", description: firebaseErrorMessage, variant: "destructive" });
         return [];
     }
     const mivsCollection = collection(db, "mivs");
@@ -755,7 +699,7 @@
   
   const getMIVById = async (mivId: string): Promise<MIVDetails | null> => {
     if (!db) {
-        toast({ title: "Error", description: firebaseNotConfiguredMessage, variant: "destructive" });
+        toast({ title: "Error", description: firebaseErrorMessage, variant: "destructive" });
         return null;
     }
      try {
@@ -802,69 +746,35 @@
       return null;
     }
     try {
-<<<<<<< HEAD
-      // Use simple collection query instead of collectionGroup to avoid index requirements
-      const q = query(
-        collection(db, 'inventoryTransactions'),
-        where('itemId', '==', itemId),
-        where('type', '==', 'OUT'),
-        orderBy('date', 'desc')
-=======
       // Avoid composite index by removing orderBy here and sorting client-side
       const q = query(
         collection(db, "inventoryTransactions"),
         where("itemId", "==", itemId)
->>>>>>> 08218f0b
       );
       const querySnapshot = await getDocs(q);
-      const transactions = querySnapshot.docs.map(
-        (doc) => doc.data() as InventoryTransaction
-      );
-
-      // Filter for the specific location on the client side
-      const specificLocationTx = transactions.find(
-        (tx) => tx.locationId === locationId
-      );
-
-<<<<<<< HEAD
-=======
+
+      if (querySnapshot.empty) {
+        return null;
+      }
+      
+      const transactions = querySnapshot.docs.map(doc => doc.data() as InventoryTransaction);
+
       // Filter client-side for type and location, then sort by date desc
       const specificLocationTx = transactions
         .filter(tx => tx.type === 'OUT' && tx.locationId === locationId)
         .sort((a, b) => b.date.toMillis() - a.date.toMillis())[0];
       
->>>>>>> 08218f0b
       return specificLocationTx ? specificLocationTx.date : null;
+
     } catch (error) {
-      console.error('Error fetching last issue date:', error);
-      // Fallback: try without ordering
-      try {
-        const fallbackQ = query(
-          collection(db, 'inventoryTransactions'),
-          where('itemId', '==', itemId),
-          where('type', '==', 'OUT')
-        );
-        const fallbackSnapshot = await getDocs(fallbackQ);
-        const transactions = fallbackSnapshot.docs.map(
-          (doc) => doc.data() as InventoryTransaction
-        );
-
-        // Filter and sort on client side
-        const specificLocationTxs = transactions
-          .filter((tx) => tx.locationId === locationId)
-          .sort((a, b) => b.date.toMillis() - a.date.toMillis());
-
-        return specificLocationTxs.length > 0 ? specificLocationTxs[0].date : null;
-      } catch (fallbackError) {
-        console.error('Fallback query for last issue date also failed:', fallbackError);
+        console.error("Error fetching last issue date:", error);
         return null;
-      }
     }
   };
 
     const createTransferRequest = async (payload: NewStockTransferPayload, currentUser: User) => {
         if (!db || !payload) {
-            const msg = !db ? firebaseNotConfiguredMessage : "Transfer payload is missing.";
+            const msg = !db ? firebaseErrorMessage : "Transfer payload is missing.";
             toast({ title: "Error", description: msg, variant: "destructive" });
             throw new Error(msg);
         }
@@ -1012,7 +922,7 @@
     };
 
     const approveTransfer = async (transferId: string, approverId: string) => {
-        if (!db) throw new Error(firebaseNotConfiguredMessage);
+        if (!db) throw new Error(firebaseErrorMessage);
         
         const transferRef = doc(db!, 'stockTransfers', transferId);
         
@@ -1127,13 +1037,8 @@
     };
     
     const rejectTransfer = async (transferId: string, rejecterId: string) => {
-<<<<<<< HEAD
-         if (!db) throw new Error(firebaseNotConfiguredMessage);
-         const transferRef = doc(db, 'stockTransfers', transferId);
-=======
          if (!db) throw new Error(firebaseErrorMessage);
          const transferRef = doc(db!, 'stockTransfers', transferId);
->>>>>>> 08218f0b
          await updateDoc(transferRef, {
              status: 'Rejected',
              rejectedById: rejecterId,
@@ -1143,7 +1048,7 @@
     };
 
     const depreciateItems = async (depreciationRequest: DepreciationRequest) => {
-        if (!db) throw new Error(firebaseNotConfiguredMessage);
+        if (!db) throw new Error(firebaseErrorMessage);
         
         try {
             await runTransaction(db, async (transaction) => {
@@ -1164,8 +1069,20 @@
                 }
                 
                 // Update stock for the residence
-                const stockUpdateKey = `stockByResidence.${depreciationRequest.residenceId}`;
-                transaction.update(itemRef, { [stockUpdateKey]: increment(-depreciationRequest.quantity) });
+                const newStockByResidence = { ...itemData.stockByResidence };
+                newStockByResidence[depreciationRequest.residenceId] = currentStock - depreciationRequest.quantity;
+                
+                // Calculate new total stock
+                const newTotalStock = Object.values(newStockByResidence).reduce((sum: number, stock: any) => {
+                    const num = Number(stock);
+                    return sum + (isNaN(num) ? 0 : num);
+                }, 0);
+                
+                // Update item document
+                transaction.update(itemRef, {
+                    stock: newTotalStock,
+                    stockByResidence: newStockByResidence
+                });
                 
                 // Create depreciation transaction
                 const depreciationTransactionRef = doc(collection(db!, "inventoryTransactions"));
@@ -1204,7 +1121,7 @@
 
     // Audit functions
     const createAudit = async (auditData: Omit<InventoryAudit, 'id' | 'createdAt' | 'summary'>): Promise<string> => {
-        if (!db) throw new Error(firebaseNotConfiguredMessage);
+        if (!db) throw new Error(firebaseErrorMessage);
         
         try {
             const auditRef = doc(collection(db, 'inventoryAudits'));
@@ -1232,7 +1149,7 @@
 
     const getAudits = async (): Promise<InventoryAudit[]> => {
         if (!db) {
-            console.warn("Firebase not configured, returning mock audits");
+            toast({ title: "Error", description: firebaseErrorMessage, variant: "destructive" });
             return [];
         }
         
@@ -1249,7 +1166,7 @@
 
     const getAuditById = async (auditId: string): Promise<InventoryAudit | null> => {
         if (!db) {
-            console.warn("Firebase not configured, returning mock audit");
+            toast({ title: "Error", description: firebaseErrorMessage, variant: "destructive" });
             return null;
         }
         
@@ -1270,10 +1187,7 @@
     };
 
     const updateAuditStatus = async (auditId: string, status: InventoryAudit['status']): Promise<void> => {
-        if (!db) {
-            console.warn("Firebase not configured, audit status update skipped");
-            return;
-        }
+        if (!db) throw new Error(firebaseErrorMessage);
         
         try {
             const auditRef = doc(db!, 'inventoryAudits', auditId);
@@ -1296,7 +1210,7 @@
 
     const getAuditItems = async (auditId: string): Promise<AuditItem[]> => {
         if (!db) {
-            console.warn("Firebase not configured, returning empty audit items");
+            toast({ title: "Error", description: firebaseErrorMessage, variant: "destructive" });
             return [];
         }
         
@@ -1312,10 +1226,7 @@
     };
 
     const updateAuditItem = async (auditItem: AuditItem): Promise<void> => {
-        if (!db) {
-            console.warn("Firebase not configured, audit item update skipped");
-            return;
-        }
+        if (!db) throw new Error(firebaseErrorMessage);
         
         try {
             const itemRef = doc(db!, 'auditItems', auditItem.id);
@@ -1334,10 +1245,7 @@
         notes: string, 
         countedBy: string
     ): Promise<void> => {
-        if (!db) {
-            console.warn("Firebase not configured, audit count submission skipped");
-            return;
-        }
+        if (!db) throw new Error(firebaseErrorMessage);
         
         try {
             const q = query(
@@ -1379,10 +1287,7 @@
         adjustments: AuditAdjustment[], 
         generalNotes: string
     ): Promise<void> => {
-        if (!db) {
-            console.warn("Firebase not configured, audit completion skipped");
-            return;
-        }
+        if (!db) throw new Error(firebaseErrorMessage);
         
         try {
             await runTransaction(db, async (transaction) => {
@@ -1412,40 +1317,6 @@
                     'summary.adjustmentsMade': adjustments.length,
                   },
                 });
-<<<<<<< HEAD
-                
-                // Apply stock adjustments
-                for (const adjustment of adjustments) {
-                    const itemRef = doc(db!, 'inventory', adjustment.itemId);
-                    const itemSnap = await transaction.get(itemRef);
-                    
-                    if (itemSnap.exists()) {
-                        const itemData = itemSnap.data() as InventoryItem;
-                        
-                        // Update stock by residence
-                        const stockUpdateKey = `stockByResidence.${adjustment.locationId}`;
-                        transaction.update(itemRef, {
-                             [stockUpdateKey]: increment(adjustment.difference)
-                        });
-                        
-                        // Create adjustment transaction
-                        const adjustmentTransactionRef = doc(collection(db!, "inventoryTransactions"));
-                        const transactionData: Omit<InventoryTransaction, 'id'> = {
-                            itemId: adjustment.itemId,
-                            itemNameEn: itemData.nameEn,
-                            itemNameAr: itemData.nameAr,
-                            residenceId: adjustment.locationId, // Assuming locationId is residenceId here
-                            date: Timestamp.now(),
-                            type: 'AUDIT',
-                            quantity: Math.abs(adjustment.difference),
-                            referenceDocId: auditId,
-                            locationId: adjustment.locationId,
-                            locationName: adjustment.locationName
-                        };
-                        
-                        transaction.set(adjustmentTransactionRef, transactionData);
-                    }
-=======
 
                 for (let i = 0; i < adjustments.length; i++) {
                   const adjustment = adjustments[i];
@@ -1487,7 +1358,6 @@
                   // Queue audit adjustment record storage
                   const adjustmentRef = doc(collection(db!, 'auditAdjustments'));
                   writes.push({ type: 'adjSet', ref: adjustmentRef, data: { ...adjustment, id: adjustmentRef.id, adjustedAt: now } });
->>>>>>> 08218f0b
                 }
 
                 // 3) Execute all queued writes
