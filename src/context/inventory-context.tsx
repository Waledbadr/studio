'use client';

import React, { createContext, useContext, useState, ReactNode, useEffect, useCallback, useRef } from 'react';
import { useToast } from "@/hooks/use-toast";
import { db, auth } from '@/lib/firebase';
import { collection, onSnapshot, doc, setDoc, deleteDoc, Unsubscribe, getDocs, writeBatch, query, where, getDoc, updateDoc, runTransaction, increment, Timestamp, orderBy, addDoc, DocumentReference, DocumentData, DocumentSnapshot, collectionGroup, limit } from "firebase/firestore";
import type { Firestore } from 'firebase/firestore';
import { useUsers } from './users-context';
import { onAuthStateChanged } from 'firebase/auth';
import type { User } from './users-context';
import { useResidences } from './residences-context';
import { useNotifications } from './notifications-context';


export type ItemCategory = string;

export interface InventoryItem {
  id: string;
  name: string;
  nameAr: string;
  nameEn: string;
  category: ItemCategory;
  unit: string;
  stock: number; // This will now represent total stock across all residences.
  stockByResidence?: { [residenceId: string]: number };
  lifespanDays?: number;
  variants?: string[];
  // Optional: item-level search keywords (synonyms/aliases)
  keywordsAr?: string[];
  keywordsEn?: string[];
}

export interface InventoryTransaction {
    id: string;
    itemId: string;
    itemNameEn: string;
    itemNameAr: string;
    residenceId: string;
    date: Timestamp;
    type: 'RECEIVE' | 'ISSUE' | 'TRANSFER_IN' | 'TRANSFER_OUT' | 'ADJUSTMENT' | 'RETURN' | 'IN' | 'OUT' | 'DEPRECIATION' | 'AUDIT';
    quantity: number;
    referenceDocId: string; // e.g., Order ID or MIV ID
    locationId?: string;
    locationName?: string;
    relatedResidenceId?: string; // For transfers
    depreciationReason?: string; // For depreciation transactions
  // Optional legacy fields used by some reports
  buildingId?: string;
  floorId?: string;
  roomId?: string;
  movementType?: string;
  timestamp?: number | string | Date;
}

export interface DepreciationRequest {
    itemId: string;
    residenceId: string;
    locationId: string;
    locationName: string;
    quantity: number;
    reason: string;
    notes?: string;
}

export interface LocationWithItems<T> {
    locationId: string;
    locationName: string;
    isFacility: boolean;
    buildingId?: string;
    buildingName?: string;
    floorId?: string;
    floorName?: string;
    roomId?: string;
    roomName?: string;
    facilityId?: string;
    items: T[];
}

export interface MIV {
    id: string;
    date: Timestamp;
    residenceId: string;
    itemCount: number;
    locationName: string;
}

export interface MIVDetails {
    id: string;
    date: Timestamp;
    residenceId: string;
    locations: {
        [locationName: string]: {
            itemId: string;
            itemNameEn: string;
            itemNameAr: string;
            quantity: number;
        }[];
    }
}

// MRV (Material Receipt Voucher) types
export interface MRV {
  id: string;
  date: Timestamp;
  residenceId: string;
  itemCount: number;
  supplierName?: string;
  invoiceNo?: string;
  attachmentUrl?: string | null;
  attachmentPath?: string | null;
  codeShort?: string | null;
  attachmentRef?: string | null;
  // Optional link back to an originating Material Request (order)
  orderId?: string | null;
}

export interface MRVDetails {
  id: string;
  date: Timestamp;
  residenceId: string;
  items: {
    itemId: string;
    itemNameEn: string;
    itemNameAr: string;
    quantity: number;
  }[];
  supplierName?: string;
  invoiceNo?: string;
  attachmentUrl?: string | null;
  attachmentPath?: string | null;
  codeShort?: string | null;
  orderId?: string | null;
}

// MRV Request (needs admin approval before posting)
export interface MRVRequest {
  id: string;
  residenceId: string;
  items: { id: string; nameEn: string; nameAr: string; quantity: number }[];
  supplierName: string | null;
  invoiceNo: string | null;
  attachmentUrl?: string | null;
  attachmentPath?: string | null;
  notes?: string | null;
  status: 'Pending' | 'Processing' | 'Approved' | 'Rejected';
  requestedById?: string | null;
  requestedAt: Timestamp;
  approvedById?: string;
  approvedAt?: Timestamp;
  rejectedById?: string;
  rejectedAt?: Timestamp;
  mrvId?: string; // linked posted MRV id when approved
  mrvShort?: string; // short code MRV-YYMSEQ
}

export interface StockTransfer {
  id: string;
  date: Timestamp;
  fromResidenceId: string;
  fromResidenceName: string;
  toResidenceId: string;
  toResidenceName: string;
  requestedById: string;
  status: 'Pending' | 'Approved' | 'Rejected' | 'Completed';
  items: { id: string; nameEn: string; nameAr: string; quantity: number; }[];
  approvedById?: string;
  approvedAt?: Timestamp;
  rejectedById?: string;
  rejectedAt?: Timestamp;
  // Optional short formatted code for the transfer (TRS-YYM#)
  codeShort?: string;
}

export type NewStockTransferPayload = Omit<StockTransfer, 'id' | 'date' | 'status'>;

// Inventory Audit interfaces
export interface InventoryAudit {
  id: string;
  name: string;
  description?: string;
  residenceId: string;
  residenceName: string;
  status: 'PLANNING' | 'IN_PROGRESS' | 'COMPLETED' | 'CANCELLED';
  createdBy: string;
  createdAt: Timestamp;
  startDate?: Timestamp;
  endDate?: Timestamp;
  scope: {
    locations: string[]; // locationId:locationName format
    categories: string[];
    includeAllItems: boolean;
    specificItems: string[];
  };
  settings: {
    requireDoubleCheck: boolean;
    requirePhotos: boolean;
    autoGenerateReport: boolean;
    emailReport: boolean;
  };
  summary?: {
    totalItems: number;
    completedItems: number;
    discrepanciesCount: number;
    adjustmentsMade: number;
  };
}

export interface AuditItem {
  id: string;
  auditId: string;
  itemId: string;
  itemName: string;
  itemNameAr: string;
  category: string;
  unit: string;
  locationId: string;
  locationName: string;
  systemStock: number;
  physicalStock: number | null;
  difference: number;
  status: 'PENDING' | 'COUNTED' | 'VERIFIED' | 'DISCREPANCY' | 'ADJUSTED';
  notes: string;
  countedBy?: string;
  attachmentRef?: string | null;
  countedAt?: Timestamp;
  verifiedBy?: string;
  verifiedAt?: Timestamp;
  adjustmentAction?: 'APPROVE' | 'REJECT' | 'MODIFY';
  adjustmentReason?: string;
  newPhysicalCount?: number;
}

export interface AuditAdjustment {
  id: string;
  auditId: string;
  itemId: string;
  itemNameAr: string;
  locationId: string;
  locationName: string;
  oldStock: number;
  newStock: number;
  difference: number;
  unit: string;
  reason: string;
  adjustedBy: string;
  adjustedAt: Timestamp;
}

export interface StockReconciliation {
  id: string; // same as referenceId
  residenceId: string;
  date: Timestamp;
  itemCount: number;
  totalIncrease: number;
  totalDecrease: number;
  performedById?: string;
}

// Reconciliation approval workflow
export interface ReconciliationRequest {
  id: string;
  residenceId: string;
  adjustments: { itemId: string; newStock: number; reason?: string }[];
  status: 'Pending' | 'Approved' | 'Rejected';
  requestedById: string;
  requestedAt: Timestamp;
  approvedById?: string;
  approvedAt?: Timestamp;
  rejectedById?: string;
  rejectedAt?: Timestamp;
  rejectReason?: string | null;
  referenceId?: string; // linked reconciliation id when approved
  reservedId?: string; // pre-reserved reconciliation id/code for display while pending
}


interface InventoryContextType {
  items: InventoryItem[];
  // compatibility alias expected by some pages
  inventoryItems?: InventoryItem[];
  categories: string[];
  transfers: StockTransfer[];
  audits: InventoryAudit[];
  loading: boolean;
  addItem: (item: Omit<InventoryItem, 'id' | 'stock'>) => Promise<InventoryItem | void>;
  updateItem: (item: InventoryItem) => Promise<void>;
  deleteItem: (id: string) => Promise<void>;
  loadInventory: () => void;
  addCategory: (category: string) => Promise<void>;
  updateCategory: (oldName: string, newName: string) => Promise<void>;
  getStockForResidence: (item: InventoryItem, residenceId: string) => number;
  createTransferRequest: (payload: NewStockTransferPayload, currentUser: User) => Promise<void>;
  approveTransfer: (transferId: string, approverId: string) => Promise<void>;
  rejectTransfer: (transferId: string, rejecterId: string) => Promise<void>;
  // For issuing, only id and quantity are required; names are optional and resolved from inventory when available
  issueItemsFromStock: (residenceId: string, voucherLocations: LocationWithItems<{id: string, issueQuantity: number, nameEn?: string, nameAr?: string}>[]) => Promise<void>;
  getInventoryTransactions: (itemId: string, residenceId: string) => Promise<InventoryTransaction[]>;
  getAllInventoryTransactions: () => Promise<InventoryTransaction[]>;
  getAllInventoryTransactionsRaw?: () => Promise<any[]>;
  getAllIssueTransactions: () => Promise<InventoryTransaction[]>;
  getMIVs: () => Promise<MIV[]>;
  getMIVById: (mivId: string) => Promise<MIVDetails | null>;
  getLastIssueDateForItemAtLocation: (itemId: string, locationId: string) => Promise<Timestamp | null>;
  depreciateItems: (depreciationRequest: DepreciationRequest) => Promise<void>;
  // Audit functions
  createAudit: (audit: Omit<InventoryAudit, 'id' | 'createdAt' | 'summary'>) => Promise<string>;
  getAudits: () => Promise<InventoryAudit[]>;
  getAuditById: (auditId: string) => Promise<InventoryAudit | null>;
  updateAuditStatus: (auditId: string, status: InventoryAudit['status']) => Promise<void>;
  getAuditItems: (auditId: string) => Promise<AuditItem[]>;
  updateAuditItem: (auditItem: AuditItem) => Promise<void>;
  submitAuditCount: (auditId: string, itemId: string, physicalStock: number, notes: string, countedBy: string) => Promise<void>;
  completeAudit: (auditId: string, adjustments: AuditAdjustment[], generalNotes: string) => Promise<void>;
  // Simplified stock reconciliation for residences
  reconcileStock: (
    residenceId: string,
    adjustments: { itemId: string; newStock: number; reason?: string }[],
  performedById?: string,
  overrideReferenceId?: string
  ) => Promise<string | void>;
  getReconciliations: (residenceId: string) => Promise<StockReconciliation[]>;
  // New: admin/all and details helpers
  getAllReconciliations: () => Promise<StockReconciliation[]>;
  getReconciliationById: (id: string) => Promise<StockReconciliation | null>;
  getReconciliationItems: (referenceId: string) => Promise<InventoryTransaction[]>;
  // Transfer helpers
  getTransferItems: (referenceId: string) => Promise<InventoryTransaction[]>;
  // Maintenance tools
  fixNegativeStocks: () => Promise<{ fixedCount: number; affectedItems: string[] }>;
  // Reconciliation approval workflow
  getReconciliationRequests: (residenceId?: string, status?: ReconciliationRequest['status']) => Promise<ReconciliationRequest[]>;
  createReconciliationRequest: (residenceId: string, adjustments: { itemId: string; newStock: number; reason?: string }[], requestedById: string) => Promise<string>;
  approveReconciliationRequest: (requestId: string, approverId: string) => Promise<string>;
  rejectReconciliationRequest: (requestId: string, rejecterId: string, reason?: string) => Promise<void>;
  // MRV helpers
  createMRV: (payload: { residenceId: string; items: { id: string; nameEn: string; nameAr: string; quantity: number }[]; meta?: { supplierName?: string; invoiceNo?: string; notes?: string; attachmentUrl?: string | null; attachmentPath?: string | null; mrvId?: string; mrvShort?: string; orderId?: string } }) => Promise<string>;
  // meta now optionally supports orderId to link receipt to an MR
  getMRVs: () => Promise<MRV[]>;
  getMRVById: (mrvId: string) => Promise<MRVDetails | null>;
  // MRV Requests (approval flow)
  getMRVRequests: (status?: MRVRequest['status']) => Promise<MRVRequest[]>;
  approveMRVRequest: (requestId: string, approverId: string) => Promise<string>;
  rejectMRVRequest: (requestId: string, rejecterId: string, reason?: string) => Promise<void>;
}

const InventoryContext = createContext<InventoryContextType | undefined>(undefined);

const firebaseErrorMessage = "Error: Firebase is not configured. Please add your credentials to the .env file and ensure they are correct.";


export const InventoryProvider = ({ children }: { children: ReactNode }) => {
  const [items, setItems] = useState<InventoryItem[]>([]);
  const [categories, setCategories] = useState<string[]>([]);
  const [transfers, setTransfers] = useState<StockTransfer[]>([]);
  const [audits, setAudits] = useState<InventoryAudit[]>([]);
  const [loading, setLoading] = useState(true);
  const { toast } = useToast();
  const inventoryUnsubscribeRef = useRef<Unsubscribe | null>(null);
  const categoriesUnsubscribeRef = useRef<Unsubscribe | null>(null);
  const transfersUnsubscribeRef = useRef<Unsubscribe | null>(null);
  const auditsUnsubscribeRef = useRef<Unsubscribe | null>(null);
  const isLoaded = useRef(false);
  const { residences } = useResidences();
  const { addNotification } = useNotifications();
  const { users, currentUser } = useUsers();


  const loadInventory = useCallback(() => {
     if (isLoaded.current) return;
     if (!db) {
        console.error(firebaseErrorMessage);
        toast({ title: "Configuration Error", description: firebaseErrorMessage, variant: "destructive" });
        setLoading(false);
        return;
    }
    
    // Defer subscribing until signed in
    if (auth && !auth.currentUser) {
      setLoading(false);
      return;
    }

    isLoaded.current = true;
    setLoading(true);

  inventoryUnsubscribeRef.current = onSnapshot(collection(db, "inventory"), (snapshot) => {
      const inventoryData = snapshot.docs.map(doc => {
          const data = doc.data();
          const stockByResidence = data.stockByResidence || {};
          // Ensure totalStock is a valid number, defaulting to 0 if not.
      // Clamp any negative values when computing totals for safety/display
      const totalStock = Object.values(stockByResidence).reduce((sum: number, current) => {
        const num = Number(current);
        const safe = isNaN(num) ? 0 : Math.max(0, num);
        return sum + safe;
      }, 0);
          return {
              id: doc.id,
              ...data,
              stock: totalStock,
              stockByResidence: stockByResidence,
          } as InventoryItem;
      });
      setItems(inventoryData);
       const uniqueCategories = Array.from(new Set(inventoryData.map(item => item.category)));
       if (categories.length === 0 && uniqueCategories.length > 0) {
           const categoriesDocRef = doc(db!, "inventory-categories", "all-categories");
           getDoc(categoriesDocRef).then(docSnap => {
               if (!docSnap.exists()) {
                   setDoc(categoriesDocRef, { names: uniqueCategories });
               }
           });
       }
      setLoading(false);
    }, (error) => {
        console.error("Error fetching inventory:", error);
        toast({ title: "Firestore Error", description: "Could not fetch inventory data. Check your Firebase config and security rules.", variant: "destructive" });
        setLoading(false);
    });

    categoriesUnsubscribeRef.current = onSnapshot(collection(db, "inventory-categories"), (snapshot) => {
      if (snapshot.docs.length > 0) {
        const categoriesData = snapshot.docs[0].data();
        setCategories(categoriesData.names || []);
      }
    }, (error) => {
       console.error("Error fetching categories:", error);
       toast({ title: "Firestore Error", description: "Could not fetch categories data.", variant: "destructive" });
    });
    
    transfersUnsubscribeRef.current = onSnapshot(query(collection(db, 'stockTransfers'), orderBy('date', 'desc')), (snapshot) => {
        const transfersData = snapshot.docs.map(doc => doc.data() as StockTransfer);
        setTransfers(transfersData);
    }, (error) => {
        console.error("Error fetching transfers:", error);
        toast({ title: "Firestore Error", description: "Could not fetch stock transfers.", variant: "destructive" });
    });

    auditsUnsubscribeRef.current = onSnapshot(query(collection(db, 'inventoryAudits'), orderBy('createdAt', 'desc')), (snapshot) => {
        const auditsData = snapshot.docs.map(doc => doc.data() as InventoryAudit);
        setAudits(auditsData);
    }, (error) => {
        console.error("Error fetching audits:", error);
        toast({ title: "Firestore Error", description: "Could not fetch audits.", variant: "destructive" });
    });


  }, [toast, categories.length]);
  
  useEffect(() => {
    loadInventory();
    const unsub = auth ? onAuthStateChanged(auth, (u) => {
      if (u) {
        if (!isLoaded.current) loadInventory();
      } else {
        // Signed out: unsubscribe and reset
        if (inventoryUnsubscribeRef.current) { try { inventoryUnsubscribeRef.current(); } catch {} inventoryUnsubscribeRef.current = null; }
        if (categoriesUnsubscribeRef.current) { try { categoriesUnsubscribeRef.current(); } catch {} categoriesUnsubscribeRef.current = null; }
        if (transfersUnsubscribeRef.current) { try { transfersUnsubscribeRef.current(); } catch {} transfersUnsubscribeRef.current = null; }
        if (auditsUnsubscribeRef.current) { try { auditsUnsubscribeRef.current(); } catch {} auditsUnsubscribeRef.current = null; }
        isLoaded.current = false;
        setItems([]);
        setCategories([]);
        setTransfers([]);
        setAudits([]);
        setLoading(false);
      }
    }) : undefined;
    return () => {
      if (inventoryUnsubscribeRef.current) inventoryUnsubscribeRef.current();
      if (categoriesUnsubscribeRef.current) categoriesUnsubscribeRef.current();
      if (transfersUnsubscribeRef.current) transfersUnsubscribeRef.current();
      if (auditsUnsubscribeRef.current) auditsUnsubscribeRef.current();
      isLoaded.current = false;
      unsub?.();
    };
  }, [loadInventory]);
  
  const getStockForResidence = (item: InventoryItem, residenceId: string) => {
      if (!item.stockByResidence) return 0;
      const v = Number(item.stockByResidence[residenceId] || 0);
      return isNaN(v) ? 0 : Math.max(0, v);
  }

  const addCategory = async (newCategory: string) => {
    if (!db) {
      toast({ title: "Error", description: firebaseErrorMessage, variant: "destructive" });
      return;
    }
    const trimmedCategory = newCategory.trim().toLowerCase();
    if (categories.map(c => c.toLowerCase()).includes(trimmedCategory)) {
       toast({ title: "Error", description: "This category already exists.", variant: "destructive" });
       return;
    }
    try {
      const updatedCategories = [...categories, newCategory.trim()];
      const categoriesDocRef = doc(db!, "inventory-categories", "all-categories");
      await setDoc(categoriesDocRef, { names: updatedCategories }, { merge: true });
      toast({ title: "Success", description: "Category added." });
    } catch(error) {
      console.error("Error adding category: ", error);
      toast({ title: "Error", description: "Failed to add category.", variant: "destructive" });
    }
  }

  const updateCategory = async (oldName: string, newName: string) => {
     if (!db) {
      toast({ title: "Error", description: firebaseErrorMessage, variant: "destructive" });
      return;
    }
    const trimmedNewName = newName.trim();
    if (categories.map(c => c.toLowerCase()).includes(trimmedNewName.toLowerCase())) {
        toast({ title: "Error", description: "A category with this name already exists.", variant: "destructive" });
        return;
    }
    try {
      const batch = writeBatch(db);

      // 1. Update categories document
      const updatedCategories = categories.map(c => c === oldName ? trimmedNewName : c);
      const categoriesDocRef = doc(db!, "inventory-categories", "all-categories");
      batch.set(categoriesDocRef, { names: updatedCategories });
      
      // 2. Update all items with the old category name
      const itemsToUpdateQuery = query(collection(db!, "inventory"), where("category", "==", oldName));
      const itemsToUpdateSnapshot = await getDocs(itemsToUpdateQuery);
      itemsToUpdateSnapshot.forEach(itemDoc => {
        const itemRef = doc(db!, "inventory", itemDoc.id);
        batch.update(itemRef, { category: trimmedNewName });
      });

      await batch.commit();
      toast({ title: "Success", description: "Category updated successfully." });
    } catch (error) {
       console.error("Error updating category: ", error);
       toast({ title: "Error", description: "Failed to update category.", variant: "destructive" });
    }
  };

  const addItem = async (newItem: Omit<InventoryItem, 'id' | 'stock'>): Promise<InventoryItem | void> => {
    if (!db) {
        toast({ title: "Error", description: firebaseErrorMessage, variant: "destructive" });
        return;
    }
    const isDuplicate = items.some(item => item.nameEn.toLowerCase() === newItem.nameEn.toLowerCase() || item.nameAr === newItem.nameAr);
    if (isDuplicate) {
      toast({ title: "Error", description: "An item with this name already exists.", variant: "destructive" });
      return;
    }
    try {
      const docRef = doc(collection(db, "inventory"));
      const itemWithId = { ...newItem, id: docRef.id, stock: 0, stockByResidence: {}, lifespanDays: newItem.lifespanDays || 0, variants: newItem.variants || [] };
      await setDoc(docRef, itemWithId);
      
      const newCategory = newItem.category.toLowerCase();
      if (!categories.map(c => c.toLowerCase()).includes(newCategory)) {
        addCategory(newItem.category);
      }

      toast({ title: "Success", description: "New item added to inventory." });
      return itemWithId;
    } catch (error) {
       toast({ title: "Error", description: "Failed to add item.", variant: "destructive" });
       console.error("Error adding item:", error);
    }
  };

  const updateItem = async (itemToUpdate: InventoryItem) => {
    if (!db) {
      toast({ title: "Error", description: firebaseErrorMessage, variant: "destructive" });
      return;
    }
    try {
      const itemDocRef = doc(db!, "inventory", itemToUpdate.id);
      const { stock, ...itemData } = itemToUpdate; // Exclude total stock from being written to DB
      await updateDoc(itemDocRef, { ...itemData });
      toast({ title: "Success", description: "Item updated." });
    } catch (error) {
      console.error("Error updating item:", error);
      toast({ title: "Error", description: "Failed to update item.", variant: "destructive" });
    }
  }

  const deleteItem = async (id: string) => {
    if (!db) {
        toast({ title: "Error", description: firebaseErrorMessage, variant: "destructive" });
        return;
    }
    // Enforce admin-only deletion in the client as a first line of defense
    if (!currentUser || currentUser.role !== 'Admin') {
      toast({ title: "Forbidden", description: "Only admins can delete items.", variant: "destructive" });
      return;
    }
    try {
      await deleteDoc(doc(db!, "inventory", id));
      toast({ title: "Success", description: "Item has been deleted." });
    } catch (error) {
       toast({ title: "Error", description: "Failed to delete item.", variant: "destructive" });
       console.error("Error deleting item:", error);
    }
  }
  
    const generateNewMivId = async (): Promise<string> => {
        if (!db) throw new Error("Firebase not initialized");
        const now = new Date();
        const yy = now.getFullYear().toString().slice(-2);
        const mm = (now.getMonth() + 1).toString().padStart(2, '0');
        const mmNoPad = (now.getMonth() + 1).toString();
        const counterRef = doc(db!, 'counters', `miv-${yy}-${mm}`);

        let nextSeq = 0;
        await runTransaction(db!, async (trx) => {
          const snap = await trx.get(counterRef);
          const current = (snap.exists() ? (snap.data() as any).seq : 0) || 0;
          nextSeq = current + 1;
          trx.set(counterRef, { seq: nextSeq, yy, mm, updatedAt: Timestamp.now() }, { merge: true });
        });

        return `MIV-${yy}${mmNoPad}${nextSeq}`; // e.g., MIV-25814
    };

    // MRV ID generator: MRV-YY-MM-###
    const generateNewMrvId = async (): Promise<string> => {
      if (!db) throw new Error("Firebase not initialized");
      const now = new Date();
      const year = now.getFullYear().toString().slice(-2);
      const month = (now.getMonth() + 1).toString().padStart(2, '0');
      const prefix = `MRV-${year}-${month}-`;

      const qRef = query(
        collection(db, 'mrvs'),
        where('id', '>=', prefix),
        where('id', '<', prefix + '\uf8ff'),
        orderBy('id', 'desc'),
        limit(1)
      );

      const snap = await getDocs(qRef);
      let lastNum = 0;
      if (!snap.empty) {
        const lastId = snap.docs[0].id;
        const numPart = parseInt(lastId.substring(prefix.length), 10);
        if (!isNaN(numPart)) lastNum = numPart;
      }
      const next = (lastNum + 1).toString().padStart(3, '0');
      return `${prefix}${next}`;
    };

<<<<<<< HEAD
  const issueItemsFromStock = async (residenceId: string, voucherLocations: LocationWithItems<{id: string, nameEn: string, nameAr: string, issueQuantity: number}>[]) => {
    console.log('🔍 Starting issueItemsFromStock with:', { residenceId, voucherLocations });
    
=======
  // Reserve reconciliation id via counters: CON-<YY><M><seq>
  const reserveNewReconciliationId = async (): Promise<string> => {
    if (!db) throw new Error("Firebase not initialized");
    const now = new Date();
    const yy = now.getFullYear().toString().slice(-2);
    const mmNoPad = (now.getMonth() + 1).toString();
    const counterRef = doc(db!, 'counters', `recon-${yy}-${mmNoPad}`);

    let nextSeq = 0;
    await runTransaction(db!, async (trx) => {
      const snap = await trx.get(counterRef);
      const current = (snap.exists() ? (snap.data() as any).seq : 0) || 0;
      nextSeq = current + 1;
      trx.set(counterRef, { seq: nextSeq, yy, mm: mmNoPad, updatedAt: Timestamp.now() }, { merge: true });
    });
    return `CON-${yy}${mmNoPad}${nextSeq}`;
  };

  // Reserve a monthly TRS code: TRS-<YY><M><seq>
  const reserveNewTrsId = async (): Promise<string> => {
    if (!db) throw new Error("Firebase not initialized");
    const now = new Date();
    const yy = now.getFullYear().toString().slice(-2);
    const mm = (now.getMonth() + 1).toString().padStart(2, '0');
    const mmNoPad = (now.getMonth() + 1).toString();
    const counterRef = doc(db!, 'counters', `trs-${yy}-${mm}`);

    let nextSeq = 0;
    await runTransaction(db!, async (trx) => {
      const snap = await trx.get(counterRef);
      const current = (snap.exists() ? (snap.data() as any).seq : 0) || 0;
      nextSeq = current + 1;
      trx.set(counterRef, { seq: nextSeq, yy, mm, updatedAt: Timestamp.now() }, { merge: true });
    });
    return `TRS-${yy}${mmNoPad}${nextSeq}`;
  };

  const issueItemsFromStock = async (residenceId: string, voucherLocations: LocationWithItems<{id: string, issueQuantity: number, nameEn?: string, nameAr?: string}>[]) => {
>>>>>>> d214f4d4
    if (!db) {
        console.error('❌ Firebase not initialized');
        throw new Error(firebaseErrorMessage);
    }

    try {
        const mivId = await generateNewMivId();
        console.log('🆔 Generated MIV ID:', mivId);
        
<<<<<<< HEAD
        await runTransaction(db, async (transaction) => {
            const allIssuedItems = voucherLocations.flatMap(loc => loc.items);
            const uniqueItemIds = [...new Set(allIssuedItems.map(item => item.id))];
            
            console.log('📦 All issued items:', allIssuedItems);
            console.log('🔍 Unique item IDs:', uniqueItemIds);
            
            // Step 1: Read all items first
            const itemSnapshots = new Map<string, DocumentSnapshot>();
            for (const id of uniqueItemIds) {
                const itemRef = doc(db!, "inventory", id);
                const itemSnap = await transaction.get(itemRef);
                if (!itemSnap.exists()) {
                    console.error(`❌ Item not found: ${id}`);
                    throw new Error(`Item with ID ${id} not found.`);
                }
                itemSnapshots.set(id, itemSnap);
                console.log(`✅ Item loaded: ${id}`, itemSnap.data());
            }

            // Step 2: Validate all items and prepare stock updates
            const stockUpdates: Array<{ itemId: string, issueQuantity: number }> = [];
            for (const item of allIssuedItems) {
                const itemSnap = itemSnapshots.get(item.id);
                const currentStock = itemSnap?.data()?.stockByResidence?.[residenceId] || 0;
                console.log(`📊 Stock check for ${item.nameEn}: Available=${currentStock}, Required=${item.issueQuantity}`);
                
                if (currentStock < item.issueQuantity) {
                    console.error(`❌ Insufficient stock for ${item.nameEn}: ${currentStock} < ${item.issueQuantity}`);
                    throw new Error(`Not enough stock for ${item.nameEn}. Available: ${currentStock}, Required: ${item.issueQuantity}`);
                }
                stockUpdates.push({ itemId: item.id, issueQuantity: item.issueQuantity });
            }
            
            console.log('✅ All stock validation passed, proceeding with updates...');
            
            // Step 3: Perform all writes after all reads and validations are complete
            // Update stock for all items
            for (const update of stockUpdates) {
                const itemRef = doc(db!, "inventory", update.itemId);
                const stockUpdateKey = `stockByResidence.${residenceId}`;
                console.log(`🔄 Updating stock for ${update.itemId}: -${update.issueQuantity}`);
                transaction.update(itemRef, { [stockUpdateKey]: increment(-update.issueQuantity) });
            }
=======
    await runTransaction(db, async (transaction) => {
      const allIssuedItems = voucherLocations.flatMap(loc => loc.items);
      const uniqueItemIds = [...new Set(allIssuedItems.map(item => item.id))];

      // Step 1: Read all items first
      const itemSnapshots = new Map<string, DocumentSnapshot>();
  for (const id of uniqueItemIds) {
        const itemRef = doc(db!, "inventory", id);
        const itemSnap = await transaction.get(itemRef);
        if (!itemSnap.exists()) {
          throw new Error(`Item with ID ${id} not found.`);
        }
        itemSnapshots.set(id, itemSnap);
      }

      // Step 2: Aggregate quantities per item and validate against current stock
      const totalsByItem = new Map<string, number>();
      for (const line of allIssuedItems) {
        const prev = totalsByItem.get(line.id) || 0;
        totalsByItem.set(line.id, prev + (Number(line.issueQuantity) || 0));
      }

      for (const [itemId, totalToIssue] of totalsByItem.entries()) {
        const snap = itemSnapshots.get(itemId);
        const data: any = snap?.data() || {};
  const currentStock = Math.max(0, Number(data.stockByResidence?.[residenceId] || 0));
        if (currentStock < totalToIssue) {
          // Get item name for better message
          const nameEn = data.nameEn || data.name || itemId;
          throw new Error(`Not enough stock for ${nameEn}. Available: ${currentStock}, Required: ${totalToIssue}`);
        }
      }

      // Step 3: Perform stock decrements once per item (atomic and aggregated)
      for (const [itemId, totalToIssue] of totalsByItem.entries()) {
        const itemRef = doc(db!, "inventory", itemId);
        const stockUpdateKey = `stockByResidence.${residenceId}`;
        // Decrement safely via read-modify-write to avoid underflow if another adjustment snuck in
        const snap = itemSnapshots.get(itemId);
        const cur = Math.max(0, Number((snap?.data() as any)?.stockByResidence?.[residenceId] || 0));
        const next = Math.max(0, cur - totalToIssue);
        const newSbr = { ...((snap?.data() as any)?.stockByResidence || {}) };
        newSbr[residenceId] = next;
        const newTotal = Object.values(newSbr).reduce((sum: number, v: any) => {
          const n = Number(v);
          return sum + (isNaN(n) ? 0 : Math.max(0, n));
        }, 0);
        transaction.update(itemRef, { stockByResidence: newSbr, stock: newTotal });
      }
>>>>>>> d214f4d4
            
            const transactionTime = Timestamp.now();
            let totalItemsCount = 0;
            let firstLocationName = voucherLocations[0]?.locationName || 'N/A';
            
            const mivDocRef = doc(db!, 'mivs', mivId);
            
            // Best-effort decode helper
            const pretty = (s?: string) => {
              if (!s) return s as any;
              try { if (/%[0-9A-Fa-f]{2}/.test(String(s))) return decodeURIComponent(String(s)); } catch {}
              return s;
            };

            for (const location of voucherLocations) {
                for (const issuedItem of location.items) {
                    if (issuedItem.issueQuantity <= 0) continue;
                    totalItemsCount += issuedItem.issueQuantity;

                    // Log transaction
                    const transactionRef = doc(collection(db!, "inventoryTransactions"));
<<<<<<< HEAD
                    console.log(`📝 Creating transaction for ${issuedItem.nameEn} in ${location.locationName}`);
=======
                    const snap = itemSnapshots.get(issuedItem.id);
                    const inv: any = snap?.data() || {};
>>>>>>> d214f4d4
                    transaction.set(transactionRef, {
                        itemId: issuedItem.id,
                        itemNameEn: inv.nameEn || inv.name || pretty(issuedItem.nameEn) || '',
                        itemNameAr: inv.nameAr || inv.name || pretty(issuedItem.nameAr) || '',
                        residenceId: residenceId,
                        date: transactionTime,
                        type: 'OUT',
                        quantity: issuedItem.issueQuantity,
                        referenceDocId: mivId,
                        locationId: location.locationId,
                        locationName: location.locationName,
                    } as Omit<InventoryTransaction, 'id'>);
                }
            }
            
            // Write MIV master record
            console.log('📄 Creating MIV master record with:', { 
                id: mivId, 
                residenceId, 
                itemCount: totalItemsCount,
                locationName: firstLocationName 
            });
            transaction.set(mivDocRef, { 
                id: mivId, 
                date: transactionTime, 
                residenceId, 
                itemCount: totalItemsCount,
                locationName: firstLocationName, // Storing main location for overview
            });
        });

        console.log('✅ Transaction completed successfully');
        toast({ title: "Success", description: "Voucher submitted successfully." });
    } catch (error) {
        console.error("❌ Transaction failed: ", error);
        throw error;
    }
  };

  // Create MRV (manual receipt without order)
  const createMRV = async (payload: { residenceId: string; items: { id: string; nameEn: string; nameAr: string; quantity: number }[]; meta?: { supplierName?: string; invoiceNo?: string; notes?: string; attachmentUrl?: string | null; attachmentPath?: string | null; mrvId?: string; mrvShort?: string; orderId?: string } }): Promise<string> => {
    // Note: If meta.mrvId is not provided, we reserve an MRV id using monthly counters (reserveNewMrvId)
    if (!db) {
      toast({ title: "Error", description: firebaseErrorMessage, variant: "Destructive" as any });
      throw new Error(firebaseErrorMessage);
    }
    // Client-side guard: only Admin or Supervisor can post MRVs
    if (!currentUser || (currentUser.role !== 'Admin' && currentUser.role !== 'Supervisor')) {
      toast({ title: 'Insufficient permissions', description: 'Only Admins or Supervisors can post MRVs.', variant: 'destructive' });
      throw new Error('Forbidden');
    }
    const validItems = (payload.items || []).filter(i => i.quantity && i.quantity > 0);
    if (!payload.residenceId || validItems.length === 0) {
      throw new Error('Residence and at least one item with quantity > 0 are required.');
    }

    // Use reserved MRV id if provided; otherwise reserve a new one
    let mrvId = payload.meta?.mrvId || '';
    let mrvShort = payload.meta?.mrvShort || '';
    if (!mrvId) {
      const r = await reserveNewMrvId();
      // Use short format as the official MRV ID
      mrvId = r.short;
      mrvShort = r.short;
    }

    await runTransaction(db, async (transaction) => {
      // Read all item documents first
      const uniqueItemIds = [...new Set(validItems.map(i => i.id))];
      const itemRefs = uniqueItemIds.map(id => doc(db!, 'inventory', id));
      const itemSnaps = await Promise.all(itemRefs.map(r => transaction.get(r)));

      // Validate items existence and build lookup
      const existingById = new Map<string, any>();
      for (let i = 0; i < itemSnaps.length; i++) {
        const snap = itemSnaps[i];
        if (!snap.exists()) {
          throw new Error(`Item not found (ID: ${uniqueItemIds[i]})`);
        }
        existingById.set(snap.id, snap.data());
      }

      // Aggregate quantities per item for a single atomic update per item
      const totalsByItem = new Map<string, number>();
      for (const line of validItems) {
        totalsByItem.set(line.id, (totalsByItem.get(line.id) || 0) + Number(line.quantity || 0));
      }

      const now = Timestamp.now();
      let totalItemCount = 0;

      // Update stock (stockByResidence and total stock) per item
      for (const [itemId, totalQty] of totalsByItem.entries()) {
        const prev = existingById.get(itemId) || {};
        const prevSbr = { ...(prev.stockByResidence || {}) } as Record<string, number>;
        const prevAtRes = Math.max(0, Number(prevSbr[payload.residenceId] || 0));
        const nextAtRes = prevAtRes + totalQty;
        const newSbr = { ...prevSbr, [payload.residenceId]: nextAtRes };
        const newTotal = Object.values(newSbr).reduce((sum, v: any) => {
          const n = Number(v);
          return sum + (isNaN(n) ? 0 : Math.max(0, n));
        }, 0);
        const itemRef = doc(db!, 'inventory', itemId);
        transaction.update(itemRef, { stockByResidence: newSbr, stock: newTotal });
        totalItemCount += totalQty;
      }

      // Log transactions for each line
      for (const line of validItems) {
        const txRef = doc(collection(db!, 'inventoryTransactions'));
        transaction.set(txRef, {
          itemId: line.id,
          itemNameEn: line.nameEn,
          itemNameAr: line.nameAr,
          residenceId: payload.residenceId,
          date: now,
          type: 'IN',
          quantity: line.quantity,
          referenceDocId: mrvId,
          locationName: 'Receiving'
        } as Omit<InventoryTransaction, 'id'>);
      }

      // Write MRV master record
      const mrvRef = doc(db!, 'mrvs', mrvId);
      transaction.set(mrvRef, {
        id: mrvId,
        date: now,
        residenceId: payload.residenceId,
        itemCount: totalItemCount,
        supplierName: payload.meta?.supplierName || null,
        invoiceNo: payload.meta?.invoiceNo || null,
        notes: payload.meta?.notes || null,
        attachmentUrl: payload.meta?.attachmentUrl || null,
        attachmentPath: payload.meta?.attachmentPath || null,
        codeShort: mrvShort || null,
  orderId: payload.meta?.orderId || null,
      } as any);
    });

    toast({ title: 'Success', description: 'Materials received and added to stock.' });
    return mrvId;
  };

   const getInventoryTransactions = async (itemId: string, residenceId: string): Promise<InventoryTransaction[]> => {
    if (!db) {
        toast({ title: "Error", description: firebaseErrorMessage, variant: "destructive" });
        return [];
    }
    try {
        const q = query(
            collection(db, "inventoryTransactions"),
            where("itemId", "==", itemId),
            where("residenceId", "==", residenceId)
        );

        const querySnapshot = await getDocs(q);
        const transactions = querySnapshot.docs.map(doc => ({ id: doc.id, ...doc.data() } as InventoryTransaction));
        
  transactions.sort((a, b) => (a.date?.toMillis?.() || 0) - (b.date?.toMillis?.() || 0));
        
        return transactions;

    } catch (error) {
        console.error("Error fetching inventory transactions:", error);
        toast({ title: "Error", description: "Failed to fetch item history.", variant: "destructive" });
        return [];
    }
  };

  const getAllIssueTransactions = async (): Promise<InventoryTransaction[]> => {
    if (!db) {
        toast({ title: "Error", description: firebaseErrorMessage, variant: "destructive" });
        return [];
    }
     const q = query(
        collection(db, "inventoryTransactions"), 
        where("type", "==", "OUT")
    );
    const querySnapshot = await getDocs(q);
    const transactions = querySnapshot.docs.map(doc => ({ id: doc.id, ...doc.data() } as InventoryTransaction));

  return transactions.sort((a, b) => (b.date?.toMillis?.() || 0) - (a.date?.toMillis?.() || 0));
  }

  // Fetch all transfer transactions (IN/OUT) by reference code (e.g., TRS-2582)
  const getTransferItems = async (referenceDocId: string): Promise<InventoryTransaction[]> => {
    if (!db) throw new Error(firebaseErrorMessage);
    const qRef = query(
      collection(db!, 'inventoryTransactions'),
      where('referenceDocId', '==', referenceDocId),
      where('type', 'in', ['TRANSFER_IN', 'TRANSFER_OUT'] as any)
    );
    const snap = await getDocs(qRef);
    const rows = snap.docs.map(d => ({ id: d.id, ...(d.data() as any) })) as InventoryTransaction[];
    // Sort by item name for nicer display
    return rows.sort((a, b) => (a.itemNameEn || '').localeCompare(b.itemNameEn || ''));
  };

 const getAllInventoryTransactions = async (): Promise<InventoryTransaction[]> => {
    if (!db) {
        toast({ title: "Error", description: firebaseErrorMessage, variant: "destructive" });
        return [];
    }

    try {
        // Previously used collectionGroup which requires subcollections of the same name.
        // Our transactions are stored in a top-level collection "inventoryTransactions",
        const q = query(collection(db, "inventoryTransactions"));
        const querySnapshot = await getDocs(q);
        return querySnapshot.docs.map(doc => ({ id: doc.id, ...doc.data() } as InventoryTransaction));
    } catch (error) {
        console.error("Error fetching all inventory transactions:", error);
        toast({ title: "Error", description: "Failed to fetch all transactions.", variant: "destructive" });
        return [];
    }
  };

  // Helper: last issue date for an item at a specific location
  const getLastIssueDateForItemAtLocation = async (itemId: string, locationId: string): Promise<Timestamp | null> => {
    if (!db) {
      toast({ title: 'Error', description: firebaseErrorMessage, variant: 'destructive' });
      return null;
    }
    try {
      const qRef = query(
        collection(db, 'inventoryTransactions'),
        where('itemId', '==', itemId),
        where('locationId', '==', locationId),
        where('type', '==', 'OUT')
      );
      const snap = await getDocs(qRef);
      if (snap.empty) return null;
      const txs = snap.docs.map(d => d.data() as any);
      txs.sort((a: any, b: any) => (b.date?.toMillis?.() || 0) - (a.date?.toMillis?.() || 0));
      return txs[0]?.date || null;
    } catch (error) {
      console.error('Error fetching last issue date:', error);
      toast({ title: 'Error', description: 'Failed to fetch last issue date.', variant: 'destructive' });
      return null;
    }
  };

  // List recent MIVs
  const getMIVs = async (): Promise<MIV[]> => {
    if (!db) {
      toast({ title: 'Error', description: firebaseErrorMessage, variant: 'destructive' });
      return [];
    }
    try {
      const qRef = query(collection(db, 'mivs'), orderBy('date', 'desc'), limit(20));
      const snap = await getDocs(qRef);
      return snap.docs.map(d => ({ id: d.id, ...(d.data() as any) })) as MIV[];
    } catch (error) {
      console.error('Error fetching MIVs:', error);
      toast({ title: 'Error', description: 'Failed to fetch MIVs.', variant: 'destructive' });
      return [];
    }
  };

  // Get MIV details by ID
  const getMIVById = async (mivId: string): Promise<MIVDetails | null> => {
    if (!db) {
      toast({ title: 'Error', description: firebaseErrorMessage, variant: 'destructive' });
      return null;
    }
    try {
      const txQ = query(collection(db, 'inventoryTransactions'), where('referenceDocId', '==', mivId));
      const txSnap = await getDocs(txQ);
      if (txSnap.empty) return null;
      const txs = txSnap.docs.map(d => d.data() as InventoryTransaction);

      const locations: MIVDetails['locations'] = {};
      for (const tx of txs) {
        const locName = tx.locationName || 'Unknown';
        if (!locations[locName]) locations[locName] = [];
        locations[locName].push({
          itemId: tx.itemId,
          itemNameEn: tx.itemNameEn,
          itemNameAr: tx.itemNameAr,
          quantity: tx.quantity,
        });
      }

      const detail: MIVDetails = {
        id: mivId,
        date: txs[0].date,
        residenceId: txs[0].residenceId,
        locations,
      };
      return detail;
    } catch (e) {
      console.error('Error fetching MIV details:', e);
      toast({ title: 'Error', description: 'Failed to fetch MIV details.', variant: 'destructive' });
      return null;
    }
  };

  // List recent MRVs
  const getMRVs = async (): Promise<MRV[]> => {
    if (!db) {
      toast({ title: 'Error', description: firebaseErrorMessage, variant: 'destructive' });
      return [];
    }
    try {
      const qRef = query(collection(db, 'mrvs'), orderBy('date', 'desc'), limit(20));
      const snap = await getDocs(qRef);
      return snap.docs.map(d => ({ id: d.id, ...(d.data() as any) })) as MRV[];
    } catch (error) {
      console.error('Error fetching MRVs:', error);
      toast({ title: 'Error', description: 'Failed to fetch MRVs.', variant: 'destructive' });
      return [];
    }
  };

  // Get MRV details by ID
  const getMRVById = async (mrvId: string): Promise<MRVDetails | null> => {
    if (!db) {
      toast({ title: 'Error', description: firebaseErrorMessage, variant: 'destructive' });
      return null;
    }
    try {
      const txQ = query(collection(db, 'inventoryTransactions'), where('referenceDocId', '==', mrvId));
      const txSnap = await getDocs(txQ);
      if (txSnap.empty) return null;
      const items = txSnap.docs.map(d => d.data() as InventoryTransaction);
      // Fetch MRV master for meta
      const mrvRef = doc(db, 'mrvs', mrvId);
      const mrvSnap = await getDoc(mrvRef);
      const meta = mrvSnap.exists() ? (mrvSnap.data() as any) : {};

      return {
        id: mrvId,
        date: items[0].date,
        residenceId: items[0].residenceId,
        items: items.map(tx => ({
          itemId: tx.itemId,
          itemNameEn: tx.itemNameEn,
          itemNameAr: tx.itemNameAr,
          quantity: tx.quantity
        })),
        supplierName: meta?.supplierName || undefined,
        invoiceNo: meta?.invoiceNo || undefined,
        attachmentUrl: meta?.attachmentUrl || null,
        attachmentPath: meta?.attachmentPath || null,
        codeShort: meta?.codeShort || null,
  attachmentRef: meta?.attachmentRef || null,
  orderId: meta?.orderId || null,
      } as MRVDetails;
    } catch (e) {
      console.error('Error fetching MRV details:', e);
      toast({ title: 'Error', description: 'Failed to fetch MRV details.', variant: 'destructive' });
      return null;
    }
  };

  const reserveNewMrvId = async (): Promise<{ id: string; short: string }> => {
    if (!db) throw new Error("Firebase not initialized");
    const now = new Date();
    const yy = now.getFullYear().toString().slice(-2); // e.g., 25
    const mm = (now.getMonth() + 1).toString().padStart(2, '0'); // e.g., 08
    const mmNoPad = (now.getMonth() + 1).toString(); // e.g., 8
    const counterId = `mrv-${yy}-${mm}`; // counters/mrv-25-08
    const counterRef = doc(db!, 'counters', counterId);

    let nextSeq = 0;
    await runTransaction(db, async (trx) => {
      const snap = await trx.get(counterRef);
      const current = (snap.exists() ? (snap.data() as any).seq : 0) || 0;
      nextSeq = current + 1;
      trx.set(counterRef, { seq: nextSeq, yy, mm, updatedAt: Timestamp.now() }, { merge: true });
    });
    const seqPadded = nextSeq.toString().padStart(3, '0');
    const fullId = `MRV-${yy}-${mm}-${seqPadded}`; // MRV-25-08-027
    const shortId = `MRV-${yy}${mmNoPad}${nextSeq}`; // MRV-25827
    return { id: fullId, short: shortId };
  };

  // MRV Requests (Admin approval flow)
  const getMRVRequests = async (status?: MRVRequest['status']): Promise<MRVRequest[]> => {
    if (!db) {
      toast({ title: 'Error', description: firebaseErrorMessage, variant: 'destructive' });
      return [];
    }
    try {
      let qRef: any = collection(db, 'mrvRequests');
      if (status) {
        qRef = query(qRef, where('status', '==', status));
      }
      const snap = await getDocs(qRef);
      const arr = snap.docs.map(d => ({ id: d.id, ...(d.data() as any) })) as MRVRequest[];
      // Sort by requestedAt desc if available
      arr.sort((a, b) => (b.requestedAt?.toMillis?.() || 0) - (a.requestedAt?.toMillis?.() || 0));
      return arr;
    } catch (e) {
      console.error('Error fetching MRV requests:', e);
      toast({ title: 'Error', description: 'Failed to fetch MRV requests.', variant: 'destructive' });
      return [];
    }
  };

  const approveMRVRequest = async (requestId: string, approverId: string): Promise<string> => {
    if (!db) throw new Error(firebaseErrorMessage);
    const reqRef = doc(db!, 'mrvRequests', requestId);

    // Step 1: Atomically move Pending -> Processing to prevent double approvals
    await runTransaction(db, async (trx) => {
      const snap = await trx.get(reqRef);
      if (!snap.exists()) throw new Error('Request not found');
      const data = snap.data() as MRVRequest;
      if (data.status === 'Approved' && data.mrvId) {
        // Already approved earlier: short-circuit
        throw Object.assign(new Error('ALREADY_APPROVED'), { code: 'ALREADY_APPROVED', mrvId: data.mrvId });
      }
      if (data.status !== 'Pending') {
        throw new Error('Request already processed');
      }
      // Mark as Processing to lock it
      trx.update(reqRef, { status: 'Processing', processingAt: Timestamp.now(), processingById: approverId } as any);
    });

    // Step 2: Read the fresh data and proceed to create MRV
    const freshSnap = await getDoc(reqRef);
    const reqData = freshSnap.data() as MRVRequest;

    // Use pre-reserved short code if exists to keep unified numbering; otherwise reserve now
    const reservedShort = reqData.mrvShort && String(reqData.mrvShort).startsWith('MRV-') ? reqData.mrvShort : null;
    const reserved = reservedShort ? { id: reservedShort, short: reservedShort } : await reserveNewMrvId();
    // Create posted MRV and update request status
    const mrvId = await createMRV({
      residenceId: reqData.residenceId,
      items: reqData.items.map(i => ({ id: i.id, nameEn: i.nameEn, nameAr: i.nameAr, quantity: i.quantity })),
      meta: { supplierName: reqData.supplierName || undefined, invoiceNo: reqData.invoiceNo || undefined, notes: reqData.notes || undefined, attachmentUrl: reqData.attachmentUrl || null, attachmentPath: reqData.attachmentPath || null, mrvId: reserved.short, mrvShort: reserved.short }
    });

    await updateDoc(reqRef, {
      status: 'Approved',
      approvedById: approverId,
      approvedAt: Timestamp.now(),
      mrvId,
  mrvShort: reserved.short
    });

    // Notify requester and all Admins
    try {
      const requesterId = reqData.requestedById || null;
      if (requesterId) {
        await addNotification?.({
          userId: requesterId,
          title: 'MRV Approved',
          message: `Your MRV request has been approved and posted (${mrvId}).`,
          type: 'generic',
          href: `/inventory/receive/receipts/${mrvId}`,
          referenceId: mrvId,
        } as any);
      }
      const admins = (users || []).filter(u => u.role === 'Admin');
      for (const admin of admins) {
        await addNotification?.({
          userId: admin.id,
          title: 'MRV Posted',
          message: `MRV ${mrvId} has been posted to stock.`,
          type: 'generic',
          href: `/inventory/receive/receipts/${mrvId}`,
          referenceId: mrvId,
        } as any);
      }
    } catch {}

    toast({ title: 'Approved', description: `MRV request approved and posted (${mrvId}).` });
    return mrvId;
  };

  const rejectMRVRequest = async (requestId: string, rejecterId: string, reason?: string) => {
    if (!db) throw new Error(firebaseErrorMessage);
    const reqRef = doc(db!, 'mrvRequests', requestId);
    const snap = await getDoc(reqRef);
    if (!snap.exists()) throw new Error('Request not found');
    const data = snap.data() as MRVRequest;
    if (data.status !== 'Pending') throw new Error('Request already processed');
    await updateDoc(reqRef, { status: 'Rejected', rejectedById: rejecterId, rejectedAt: Timestamp.now(), rejectReason: reason || null });
    // Notify requester
    try {
      const requesterId = data.requestedById || null;
      if (requesterId) {
        await addNotification?.({
          userId: requesterId,
          title: 'MRV Rejected',
          message: `Your MRV request (${data.mrvShort || requestId}) was rejected${reason ? `: ${reason}` : ''}.`,
          type: 'generic',
          href: `/inventory/receive`,
          referenceId: data.mrvShort || requestId,
        } as any);
      }
    } catch {}
    toast({ title: 'Rejected', description: 'MRV request has been rejected.' });
  };

    const createTransferRequest = async (payload: NewStockTransferPayload, currentUser: User) => {
        if (!db || !payload) {
            const msg = !db ? firebaseErrorMessage : "Transfer payload is missing.";
            toast({ title: "Error", description: msg, variant: "destructive" });
            throw new Error(msg);
        }
        
        const { fromResidenceId, toResidenceId, items: itemsToTransfer } = payload;
        
        const isInternalTransfer = currentUser.assignedResidences.includes(fromResidenceId) &&
                                   currentUser.assignedResidences.includes(toResidenceId);

  if (isInternalTransfer) {
            // Direct transfer, no approval needed
            try {
    // Reserve a TRS code for this completed transfer
    const trsId = await reserveNewTrsId();
                await runTransaction(db, async (transaction) => {
                    // Step 1: Read all items first
                    const itemRefs = itemsToTransfer.map(item => doc(db!, 'inventory', item.id));
                    const itemDocs = await Promise.all(itemRefs.map(ref => transaction.get(ref)));
                    
                    // Validate all items and prepare updates
                    const updates: Array<{ ref: any, updates: any }> = [];
                    
                    for (let i = 0; i < itemsToTransfer.length; i++) {
                        const item = itemsToTransfer[i];
                        const itemDoc = itemDocs[i];
                        
                        if (!itemDoc.exists()) {
                            throw new Error(`Item ${item.nameEn} not found.`);
                        }
                        
                        const data = itemDoc.data();
                        const currentFromStock = Math.max(0, Number(data.stockByResidence?.[fromResidenceId] || 0));
                        const currentToStock = Math.max(0, Number(data.stockByResidence?.[toResidenceId] || 0));
                        if (currentFromStock < item.quantity) {
                            throw new Error(`Not enough stock for ${item.nameEn}. Available: ${currentFromStock}, Required: ${item.quantity}`);
                        }
                        
                        // Prepare read-modify-write updates with clamping
                        const newSbr = { ...(data.stockByResidence || {}) } as Record<string, number>;
                        newSbr[fromResidenceId] = Math.max(0, currentFromStock - item.quantity);
                        newSbr[toResidenceId] = Math.max(0, currentToStock + item.quantity);
                        const newTotal = Object.values(newSbr).reduce((sum: number, v: any) => {
                          const n = Number(v);
                          return sum + (isNaN(n) ? 0 : Math.max(0, n));
                        }, 0);
                        
                        updates.push({
                            ref: itemRefs[i],
                            updates: { stockByResidence: newSbr, stock: newTotal }
                        });
                    }
                    
                    // Step 2: Perform all writes after all reads are complete
                    const transactionTime = Timestamp.now();
                    
                    // Update stock for all items
                    for (const update of updates) {
                        transaction.update(update.ref, update.updates);
                    }
                    
                    // Log transfer transactions for each item
                    for (let i = 0; i < itemsToTransfer.length; i++) {
                        const item = itemsToTransfer[i];
                        
                        // Create TRANSFER_OUT transaction for source residence
                        const transferOutRef = doc(collection(db!, "inventoryTransactions"));
                        transaction.set(transferOutRef, {
                            itemId: item.id,
                            itemNameEn: item.nameEn,
                            itemNameAr: item.nameAr,
                            residenceId: fromResidenceId,
                            date: transactionTime,
                            type: 'TRANSFER_OUT',
                            quantity: item.quantity,
              referenceDocId: trsId,
                            relatedResidenceId: toResidenceId,
                            locationName: `Internal transfer to residence (${toResidenceId})`
                        } as Omit<InventoryTransaction, 'id'>);

                        // Create TRANSFER_IN transaction for destination residence
                        const transferInRef = doc(collection(db!, "inventoryTransactions"));
                        transaction.set(transferInRef, {
                            itemId: item.id,
                            itemNameEn: item.nameEn,
                            itemNameAr: item.nameAr,
                            residenceId: toResidenceId,
                            date: transactionTime,
                            type: 'TRANSFER_IN',
                            quantity: item.quantity,
              referenceDocId: trsId,
                            relatedResidenceId: fromResidenceId,
                            locationName: `Internal transfer from residence (${fromResidenceId})`
                        } as Omit<InventoryTransaction, 'id'>);
                    }
                    
                    // Create a completed transfer record
                    const transferDocRef = doc(collection(db!, 'stockTransfers'));
                    const newTransfer: StockTransfer = {
                        ...payload,
                        id: transferDocRef.id,
                        date: transactionTime,
                        status: 'Completed',
                        approvedById: currentUser.id,
            approvedAt: transactionTime,
            // store the TRS short code for reference/display
            // @ts-ignore - optional property added below on the interface
            codeShort: trsId
                    };
                    transaction.set(transferDocRef, newTransfer);
                });
                toast({ title: "Success", description: "Internal transfer completed successfully." });
            } catch (error) {
                 const err = error as Error;
                 console.error("Failed to execute direct transfer:", err);
                 toast({ title: "Error", description: `Transfer failed: ${err.message}`, variant: "destructive" });
                 throw err;
            }
        } else {
            // External transfer, requires approval
            try {
                const transferDocRef = doc(collection(db, 'stockTransfers'));
                const newTransfer: StockTransfer = {
                    ...payload,
                    id: transferDocRef.id,
                    date: Timestamp.now(),
                    status: 'Pending'
                };
                await setDoc(transferDocRef, newTransfer);

                // Create notification for the destination residence manager
                const toResidence = residences.find(r => r.id === toResidenceId);
                if (toResidence && toResidence.managerId && addNotification) {
                     await addNotification({
                        userId: toResidence.managerId,
                        title: 'New Stock Transfer Request',
                        message: `You have a new transfer request from ${payload.fromResidenceName}.`,
                        type: 'transfer_request',
                        href: `/inventory/transfer`,
                        referenceId: newTransfer.id,
                    });
                }

                toast({ title: "Success", description: "Transfer request created and pending approval." });
            } catch (error) {
                console.error("Failed to create transfer request:", error);
                throw error;
            }
        }
    };

    const approveTransfer = async (transferId: string, approverId: string) => {
        if (!db) throw new Error(firebaseErrorMessage);
        
        const transferRef = doc(db!, 'stockTransfers', transferId);
        
        try {
            // Reserve TRS code for this approved transfer
            const trsId = await reserveNewTrsId();
            await runTransaction(db, async (transaction) => {
                // Step 1: Read all data first
                const transferDoc = await transaction.get(transferRef);
                if (!transferDoc.exists()) {
                    throw new Error("Transfer request not found or already processed.");
                }
                
                const transferData = transferDoc.data() as StockTransfer;
                if (!transferData) {
                    throw new Error("Transfer data is missing.");
                }

                if (transferData.status !== 'Pending') {
                    throw new Error("Transfer request already processed.");
                }

                const { fromResidenceId, toResidenceId, items: itemsToTransfer } = transferData;
                
                if(!fromResidenceId || !toResidenceId || !itemsToTransfer) {
                     throw new Error("Transfer data is incomplete.");
                }

                // Read all items first
                const itemRefs = itemsToTransfer.map(item => doc(db!, 'inventory', item.id));
                const itemDocs = await Promise.all(itemRefs.map(ref => transaction.get(ref)));

                // Validate all items and stock levels
                const updates: Array<{ ref: any, updates: any }> = [];
                
                for (let i = 0; i < itemsToTransfer.length; i++) {
                    const item = itemsToTransfer[i];
                    const itemDoc = itemDocs[i];
                    
                    if (!itemDoc.exists()) {
                        throw new Error(`Item ${item.nameEn} not found.`);
                    }
                    
                    const data = itemDoc.data();
                    const currentFromStock = Math.max(0, Number(data.stockByResidence?.[fromResidenceId] || 0));
                    const currentToStock = Math.max(0, Number(data.stockByResidence?.[toResidenceId] || 0));
                    if (currentFromStock < item.quantity) {
                        throw new Error(`Not enough stock for ${item.nameEn}. Available: ${currentFromStock}, Required: ${item.quantity}`);
                    }
                    
                    // Prepare updates for later using read-modify-write with clamping
                    const newSbr = { ...(data.stockByResidence || {}) } as Record<string, number>;
                    newSbr[fromResidenceId] = Math.max(0, currentFromStock - item.quantity);
                    newSbr[toResidenceId] = Math.max(0, currentToStock + item.quantity);
                    const newTotal = Object.values(newSbr).reduce((sum: number, v: any) => {
                      const n = Number(v);
                      return sum + (isNaN(n) ? 0 : Math.max(0, n));
                    }, 0);
                    updates.push({
                        ref: itemRefs[i],
                        updates: { stockByResidence: newSbr, stock: newTotal }
                    });
                }

                // Step 2: Perform all writes after all reads are complete
                const transactionTime = Timestamp.now();
                
                // Update stock for all items
                for (const update of updates) {
                    transaction.update(update.ref, update.updates);
                }

                // Log transfer transactions for each item
                for (let i = 0; i < itemsToTransfer.length; i++) {
                    const item = itemsToTransfer[i];
                    
                    // Create TRANSFER_OUT transaction for source residence
                    const transferOutRef = doc(collection(db!, "inventoryTransactions"));
                    transaction.set(transferOutRef, {
                        itemId: item.id,
                        itemNameEn: item.nameEn,
                        itemNameAr: item.nameAr,
                        residenceId: fromResidenceId,
                        date: transactionTime,
                        type: 'TRANSFER_OUT',
                        quantity: item.quantity,
            referenceDocId: trsId,
                        relatedResidenceId: toResidenceId,
                        locationName: `Transfer to residence`
                    } as Omit<InventoryTransaction, 'id'>);

                    // Create TRANSFER_IN transaction for destination residence
                    const transferInRef = doc(collection(db!, "inventoryTransactions"));
                    transaction.set(transferInRef, {
                        itemId: item.id,
                        itemNameEn: item.nameEn,
                        itemNameAr: item.nameAr,
                        residenceId: toResidenceId,
                        date: transactionTime,
                        type: 'TRANSFER_IN',
                        quantity: item.quantity,
            referenceDocId: trsId,
                        relatedResidenceId: fromResidenceId,
                        locationName: `Transfer from residence`
                    } as Omit<InventoryTransaction, 'id'>);
                }

                transaction.update(transferRef, {
                    status: 'Completed',
                    approvedById: approverId,
          approvedAt: Timestamp.now(),
          // store TRS short code for reference/display on the transfer
          // @ts-ignore - optional property added below on the interface
          codeShort: trsId
                });
            });
            toast({ title: "Success", description: "Transfer approved and stock updated." });
        } catch (error) {
            console.error("Failed to approve transfer:", error);
            const err = error as Error;
            toast({ title: "Error", description: `Approval failed: ${err.message}`, variant: "destructive" });
        }
    };
    
    const rejectTransfer = async (transferId: string, rejecterId: string) => {
         if (!db) throw new Error(firebaseErrorMessage);
         const transferRef = doc(db!, 'stockTransfers', transferId);
         await updateDoc(transferRef, {
             status: 'Rejected',
             rejectedById: rejecterId,
             rejectedAt: Timestamp.now()
         });
         toast({ title: "Success", description: "Transfer request has been rejected." });
    };

  const depreciateItems = async (depreciationRequest: DepreciationRequest) => {
        if (!db) throw new Error(firebaseErrorMessage);
        
        try {
      await runTransaction(db, async (transaction) => {
                // Get the item to verify it exists and get its names
                const itemRef = doc(db!, "inventory", depreciationRequest.itemId);
                const itemSnap = await transaction.get(itemRef);
                
                if (!itemSnap.exists()) {
                    throw new Error("Item not found");
                }
                
                const itemData = itemSnap.data() as InventoryItem;
                
                // Check if there's enough stock
        const currentStock = Math.max(0, Number(itemData.stockByResidence?.[depreciationRequest.residenceId] || 0));
                if (currentStock < depreciationRequest.quantity) {
                    throw new Error(`Insufficient stock. Available: ${currentStock}, Requested: ${depreciationRequest.quantity}`);
                }
                
        // Prepare counter read BEFORE any writes (Firestore rule)
        const now = new Date();
        const yy = now.getFullYear().toString().slice(-2);
        const mm = (now.getMonth() + 1).toString().padStart(2, '0');
        const mmNoPad = (now.getMonth() + 1).toString();
        const depCounterId = `dep-${yy}-${mm}`;
        const depCounterRef = doc(db!, 'counters', depCounterId);
        const depSnap = await transaction.get(depCounterRef);
        const depCurrent = (depSnap.exists() ? (depSnap.data() as any).seq : 0) || 0;
        const depNextSeq = depCurrent + 1;
        const depCodeShort = `DEP-${yy}${mmNoPad}${depNextSeq}`;

        // Now perform writes
        // Update stock for the residence
    const newStockByResidence = { ...(itemData.stockByResidence || {}) } as Record<string, number>;
    newStockByResidence[depreciationRequest.residenceId] = Math.max(0, currentStock - depreciationRequest.quantity);
        // Calculate new total stock
        const newTotalStock = Object.values(newStockByResidence).reduce((sum: number, stock: any) => {
      const num = Number(stock);
      return sum + (isNaN(num) ? 0 : Math.max(0, num));
        }, 0);
        // Update item document
        transaction.update(itemRef, {
          stock: newTotalStock,
          stockByResidence: newStockByResidence
        });
        // Update counter (write after all reads)
        transaction.set(depCounterRef, { seq: depNextSeq, yy, mm, updatedAt: Timestamp.now() }, { merge: true });

                // Create depreciation transaction
                const depreciationTransactionRef = doc(collection(db!, "inventoryTransactions"));
                const transactionData: Omit<InventoryTransaction, 'id'> = {
                    itemId: depreciationRequest.itemId,
                    itemNameEn: itemData.nameEn,
                    itemNameAr: itemData.nameAr,
                    residenceId: depreciationRequest.residenceId,
                    date: Timestamp.now(),
                    type: 'DEPRECIATION',
                    quantity: depreciationRequest.quantity,
          referenceDocId: depCodeShort,
                    locationId: depreciationRequest.locationId,
                    locationName: depreciationRequest.locationName,
                    depreciationReason: depreciationRequest.reason
                };
                
                transaction.set(depreciationTransactionRef, transactionData);
            });
            
            toast({ 
                title: "Success", 
                description: `Successfully depreciated ${depreciationRequest.quantity} items. Reason: ${depreciationRequest.reason}` 
            });
        } catch (error) {
            console.error("Failed to depreciate items:", error);
            const err = error as Error;
            toast({ 
                title: "Error", 
                description: `Depreciation failed: ${err.message}`, 
                variant: "destructive" 
            });
            throw error;
        }
    };

    // Audit functions
    const createAudit = async (auditData: Omit<InventoryAudit, 'id' | 'createdAt' | 'summary'>): Promise<string> => {
        if (!db) throw new Error(firebaseErrorMessage);
        
        try {
            const auditRef = doc(collection(db, 'inventoryAudits'));
            const audit: InventoryAudit = {
                ...auditData,
                id: auditRef.id,
                createdAt: Timestamp.now(),
                summary: {
                    totalItems: 0,
                    completedItems: 0,
                    discrepanciesCount: 0,
                    adjustmentsMade: 0
                }
            };
            
            await setDoc(auditRef, audit);
            toast({ title: "Success", description: "Audit created successfully." });
            return audit.id;
        } catch (error) {
            console.error("Error creating audit:", error);
            toast({ title: "Error", description: "Failed to create audit.", variant: "destructive" });
            throw error;
        }
    };

    const getAudits = async (): Promise<InventoryAudit[]> => {
        if (!db) {
            toast({ title: "Error", description: firebaseErrorMessage, variant: "destructive" });
            return [];
        }
        
        try {
            const q = query(collection(db, 'inventoryAudits'), orderBy('createdAt', 'desc'));
            const querySnapshot = await getDocs(q);
            return querySnapshot.docs.map(doc => doc.data() as InventoryAudit);
        } catch (error) {
            console.error('Error fetching audits:', error);
            toast({ title: "Error", description: "Failed to fetch audits.", variant: "destructive" });
            return [];
        }
    };

    const getAuditById = async (auditId: string): Promise<InventoryAudit | null> => {
        if (!db) {
            toast({ title: "Error", description: firebaseErrorMessage, variant: "destructive" });
            return null;
        }
        
        try {
            const auditRef = doc(db!, 'inventoryAudits', auditId);
            const auditSnap = await getDoc(auditRef);
            
            if (!auditSnap.exists()) {
                return null;
            }
            
            return auditSnap.data() as InventoryAudit;
        } catch (error) {
            console.error('Error fetching audit:', error);
            toast({ title: "Error", description: "Failed to fetch audit.", variant: "destructive" });
            return null;
        }
    };

    const updateAuditStatus = async (auditId: string, status: InventoryAudit['status']): Promise<void> => {
        if (!db) throw new Error(firebaseErrorMessage);
        
        try {
            const auditRef = doc(db!, 'inventoryAudits', auditId);
            const updateData: any = { status };
            
            if (status === 'IN_PROGRESS') {
                updateData.startDate = Timestamp.now();
            } else if (status === 'COMPLETED') {
                updateData.endDate = Timestamp.now();
            }
            
            await updateDoc(auditRef, updateData);
            toast({ title: "Success", description: "Audit status updated." });
        } catch (error) {
            console.error('Error updating audit status:', error);
            toast({ title: "Error", description: "Failed to update audit status.", variant: "destructive" });
            throw error;
        }
    };

    const getAuditItems = async (auditId: string): Promise<AuditItem[]> => {
        if (!db) {
            toast({ title: "Error", description: firebaseErrorMessage, variant: "destructive" });
            return [];
        }
        
        try {
            const q = query(collection(db, 'auditItems'), where('auditId', '==', auditId));
            const querySnapshot = await getDocs(q);
            return querySnapshot.docs.map(doc => doc.data() as AuditItem);
        } catch (error) {
            console.error('Error fetching audit items:', error);
            toast({ title: "Error", description: "Could not fetch audit items.", variant: "destructive" });
            return [];
        }
    };

    const updateAuditItem = async (auditItem: AuditItem): Promise<void> => {
        if (!db) throw new Error(firebaseErrorMessage);
        
        try {
            const itemRef = doc(db!, 'auditItems', auditItem.id);
            await updateDoc(itemRef, { ...auditItem });
        } catch (error) {
            console.error('Error updating audit item:', error);
            toast({ title: "Error", description: "Failed to update audit item.", variant: "destructive" });
            throw error;
        }
    };

    const submitAuditCount = async (
        auditId: string, 
        itemId: string, 
        physicalStock: number, 
        notes: string, 
        countedBy: string
    ): Promise<void> => {
        if (!db) throw new Error(firebaseErrorMessage);
        
        try {
            const q = query(
                collection(db, 'auditItems'), 
                where('auditId', '==', auditId),
                where('itemId', '==', itemId)
            );
            const querySnapshot = await getDocs(q);
            
            if (querySnapshot.empty) {
                throw new Error('Audit item not found');
            }
            
            const auditItemDoc = querySnapshot.docs[0];
            const auditItem = auditItemDoc.data() as AuditItem;
            
            const difference = physicalStock - auditItem.systemStock;
            const status = difference === 0 ? 'VERIFIED' : 'DISCREPANCY';
            
            await updateDoc(auditItemDoc.ref, {
                physicalStock,
                difference,
                status,
                notes,
                countedBy,
                countedAt: Timestamp.now()
            });
            
            toast({ title: "Success", description: "Count submitted successfully." });
        } catch (error) {
            console.error('Error submitting audit count:', error);
            toast({ title: "Error", description: "Failed to submit count.", variant: "destructive" });
            throw error;
        }
    };

    const completeAudit = async (
        auditId: string, 
        adjustments: AuditAdjustment[], 
        generalNotes: string
    ): Promise<void> => {
        if (!db) throw new Error(firebaseErrorMessage);
        
        try {
            await runTransaction(db, async (transaction) => {
                const now = Timestamp.now();

                // 1) Read all required docs first (no writes yet)
                const auditRef = doc(db!, 'inventoryAudits', auditId);
                const itemRefs = adjustments.map((a) => doc(db!, 'inventory', a.itemId));
                const itemSnaps = await Promise.all(itemRefs.map((r) => transaction.get(r)));

                // 2) Prepare all writes after reads
                type PlannedWrite = {
                  type: 'itemUpdate' | 'txSet' | 'adjSet' | 'auditUpdate';
                  ref: any;
                  data?: any;
                  updates?: any;
                };
                const writes: PlannedWrite[] = [];

                // Update audit status at the end
                writes.push({
                  type: 'auditUpdate',
                  ref: auditRef,
                  updates: {
                    status: 'COMPLETED',
                    endDate: now,
                    'summary.adjustmentsMade': adjustments.length,
                  },
                });

                for (let i = 0; i < adjustments.length; i++) {
                  const adjustment = adjustments[i];
                  const itemRef = itemRefs[i];
                  const itemSnap = itemSnaps[i];
                  if (!itemSnap.exists()) continue;

                  const itemData = itemSnap.data() as InventoryItem;
                  const currentResidenceStock = Math.max(0, Number(itemData.stockByResidence?.[adjustment.locationId] || 0));
                  const newResidenceStock = Math.max(0, Number(adjustment.newStock));

                  // Compute new stockByResidence and total
                  const newStockByResidence = { ...(itemData.stockByResidence || {}) } as Record<string, number>;
                  newStockByResidence[adjustment.locationId] = newResidenceStock;
                  const newTotalStock = Object.values(newStockByResidence).reduce((sum: number, stock: any) => {
                    const num = Number(stock);
                    return sum + (isNaN(num) ? 0 : Math.max(0, num));
                  }, 0);

                  // Queue item update
                  writes.push({ type: 'itemUpdate', ref: itemRef, updates: { stock: newTotalStock, stockByResidence: newStockByResidence } });

                  // Queue adjustment transaction
                  const adjustmentTransactionRef = doc(collection(db!, 'inventoryTransactions'));
                  const diffAbs = Math.abs(newResidenceStock - currentResidenceStock);
                  const txData: Omit<InventoryTransaction, 'id'> & { adjustmentDirection?: 'INCREASE' | 'DECREASE' } = {
                    itemId: adjustment.itemId,
                    itemNameEn: (itemData as any).nameEn,
                    itemNameAr: (itemData as any).nameAr,
                    residenceId: adjustment.locationId,
                    date: now,
                    type: 'ADJUSTMENT',
                    quantity: diffAbs,
                    referenceDocId: auditId,
                    locationId: adjustment.locationId,
                    locationName: adjustment.locationName,
                  };
                  if (diffAbs > 0) {
                    txData.adjustmentDirection = newResidenceStock >= currentResidenceStock ? 'INCREASE' : 'DECREASE';
                  }
                  writes.push({ type: 'txSet', ref: adjustmentTransactionRef, data: txData });

                  // Queue audit adjustment record storage
                  const adjustmentRef = doc(collection(db!, 'auditAdjustments'));
                  writes.push({ type: 'adjSet', ref: adjustmentRef, data: { ...adjustment, id: adjustmentRef.id, adjustedAt: now } });
                }

                // 3) Execute all queued writes
                for (const w of writes) {
                  if (w.type === 'itemUpdate') {
                    transaction.update(w.ref, w.updates);
                  } else if (w.type === 'txSet') {
                    transaction.set(w.ref, w.data);
                  } else if (w.type === 'adjSet') {
                    transaction.set(w.ref, w.data);
                  } else if (w.type === 'auditUpdate') {
                    transaction.update(w.ref, w.updates);
                  }
                }
            });
            
            toast({ 
                title: 'Success', 
                description: `Audit completed successfully. ${adjustments.length} adjustments applied.` 
            });
        } catch (error) {
            console.error('Error completing audit:', error);
            toast({ title: 'Error', description: 'Failed to complete audit.', variant: 'destructive' });
            throw error;
        }
    };

    // Simplified stock reconciliation: update per-residence stock directly and log adjustments in inventoryTransactions
    const reconcileStock = async (
      residenceId: string,
      adjustments: { itemId: string; newStock: number; reason?: string }[],
      performedById?: string,
      overrideReferenceId?: string
    ): Promise<string | void> => {
      if (!db) {
        toast({ title: 'Error', description: firebaseErrorMessage, variant: 'destructive' });
        return;
      }
      if (!residenceId) {
        toast({ title: 'Error', description: 'Residence is required.', variant: 'destructive' });
        return;
      }
      const filtered = adjustments
        .map((a) => ({ ...a, newStock: Math.max(0, Number(a.newStock) || 0) }))
        .filter((a) => !!a.itemId);
      if (filtered.length === 0) return;

  const referenceId = overrideReferenceId || await reserveNewReconciliationId();
      try {
        let totalIncrease = 0;
        let totalDecrease = 0;
        let itemCount = 0;

        await runTransaction(db, async (transaction) => {
          const now = Timestamp.now();

          // 1) Read all required documents first (no writes yet)
          const itemRefs = filtered.map((adj) => doc(db!, 'inventory', adj.itemId));
          const itemSnaps = await Promise.all(itemRefs.map((r) => transaction.get(r)));

          // 2) Compute all updates and prepare write payloads
          type PlannedWrite = {
            itemRef: any;
            itemUpdate: Record<string, any>;
            txRef: any;
            txData: Omit<InventoryTransaction, 'id'> & { adjustmentReason?: string; adjustmentDirection?: 'INCREASE' | 'DECREASE' };
          };
          const plannedWrites: PlannedWrite[] = [];

          for (let i = 0; i < filtered.length; i++) {
            const adj = filtered[i];
            const itemRef = itemRefs[i];
            const itemSnap = itemSnaps[i];
            if (!itemSnap.exists()) continue;

            const itemData = itemSnap.data() as InventoryItem;
            const current = Number(itemData.stockByResidence?.[residenceId] || 0);
            const next = Math.max(0, Number(adj.newStock) || 0);
            const diff = next - current;
            if (diff === 0) continue;

            // Track summary
            itemCount += 1;
            if (diff > 0) totalIncrease += diff; else totalDecrease += Math.abs(diff);

            // Prepare item update
            const newStockByResidence = { ...(itemData.stockByResidence || {}) } as Record<string, number>;
            newStockByResidence[residenceId] = next;
            const newTotal = Object.values(newStockByResidence).reduce((sum: number, v: any) => {
              const n = Number(v);
              return sum + (isNaN(n) ? 0 : n);
            }, 0);
            const itemUpdate = {
              stockByResidence: newStockByResidence,
              stock: newTotal,
            };

            // Prepare transaction log
            const txRef = doc(collection(db!, 'inventoryTransactions'));
            const txData: any = {
              itemId: adj.itemId,
              itemNameEn: (itemData as any).nameEn,
              itemNameAr: (itemData as any).nameAr,
              residenceId,
              date: now,
              type: 'ADJUSTMENT',
              quantity: Math.abs(diff),
              referenceDocId: referenceId,
              locationName: 'Stock reconciliation',
              adjustmentDirection: diff > 0 ? 'INCREASE' : 'DECREASE',
            };
            if (adj.reason && adj.reason.trim() !== '') {
              txData.adjustmentReason = adj.reason.trim();
            }

            plannedWrites.push({ itemRef, itemUpdate, txRef, txData });
          }

          // 3) Perform writes after all reads are complete
          for (const w of plannedWrites) {
            transaction.update(w.itemRef, w.itemUpdate);
            transaction.set(w.txRef, w.txData);
          }

          // Write master reconciliation record last
          const reconRef = doc(db!, 'stockReconciliations', referenceId);
          const reconData: any = {
            id: referenceId,
            residenceId,
            date: now,
            itemCount,
            totalIncrease,
            totalDecrease,
          };
          if (performedById && performedById.trim() !== '') {
            reconData.performedById = performedById.trim();
          }
          transaction.set(reconRef, reconData as StockReconciliation);
        });
        toast({ title: 'Success', description: 'Stock reconciliation applied and logged to item movements.' });
        return referenceId;
      } catch (e) {
        console.error('Failed to reconcile stock:', e);
        toast({ title: 'Error', description: 'Failed to apply reconciliation.', variant: 'destructive' });
        throw e;
      }
    };

    // Reconciliation query helpers
    const getReconciliations = async (residenceId: string): Promise<StockReconciliation[]> => {
      if (!db) {
        toast({ title: "Error", description: firebaseErrorMessage, variant: "destructive" });
        return [];
      }
      try {
        const qRef = query(
          collection(db, 'stockReconciliations'),
          where('residenceId', '==', residenceId)
        );
        const snap = await getDocs(qRef);
        const recs = snap.docs.map(d => ({ id: d.id, ...(d.data() as any) })) as StockReconciliation[];
        // Sort client-side by date desc to avoid composite indexes

        recs.sort((a, b) => (b.date?.toMillis?.() || 0) - (a.date?.toMillis?.() || 0));
        return recs;
      } catch (error) {
        console.error('Error fetching reconciliations:', error);
        toast({ title: 'Error', description: 'Failed to fetch reconciliations.', variant: 'destructive' });
        return [];
      }
    };

    // Maintenance: scan and fix any negative stock values at the residence level
    const fixNegativeStocks = async (): Promise<{ fixedCount: number; affectedItems: string[] }> => {
      if (!db) throw new Error(firebaseErrorMessage);
      // Read all inventory docs
      const snap = await getDocs(collection(db!, 'inventory'));
      if (snap.empty) return { fixedCount: 0, affectedItems: [] };
      let fixedCount = 0;
      const affected: string[] = [];
      // We'll run in batches of transactions for safety and to log corrections
      const now = Timestamp.now();
      for (const d of snap.docs) {
        const item = d.data() as any;
        const sbr = { ...(item.stockByResidence || {}) } as Record<string, number>;
        const original = { ...sbr };
        let changed = false;
        for (const key of Object.keys(sbr)) {
          const val = Number(sbr[key] ?? 0);
          if (!isNaN(val) && val < 0) {
            sbr[key] = 0; // clamp to zero
            changed = true;
          }
        }
        if (!changed) continue;
        // Recompute total
        const newTotal = Object.values(sbr).reduce((sum, v: any) => {
          const n = Number(v);
          return sum + (isNaN(n) ? 0 : Math.max(0, n));
        }, 0);

        await runTransaction(db!, async (trx) => {
          const itemRef = doc(db!, 'inventory', d.id);
          const fresh = await trx.get(itemRef);
          if (!fresh.exists()) return;
          // Update stockByResidence and stock
          trx.update(itemRef, { stockByResidence: sbr, stock: newTotal });
          // For every negative that was clamped, log an ADJUSTMENT with reason
          for (const rid of Object.keys(original)) {
            const before = Number(original[rid] ?? 0);
            const after = Number(sbr[rid] ?? 0);
            if (before < 0 && after === 0) {
              const diff = Math.abs(before); // amount removed to reach 0
              const txRef = doc(collection(db!, 'inventoryTransactions'));
              trx.set(txRef, {
                itemId: d.id,
                itemNameEn: item.nameEn || item.name || d.id,
                itemNameAr: item.nameAr || '',
                residenceId: rid,
                date: now,
                type: 'ADJUSTMENT',
                quantity: diff,
                referenceDocId: 'AUTO-FIX-NEGATIVE',
                locationName: 'System auto-fix',
                adjustmentReason: 'Clamped negative stock to zero',
                adjustmentDirection: 'INCREASE',
              } as any);
            }
          }
        });
        fixedCount++;
        affected.push(d.id);
      }
      if (fixedCount > 0) {
        toast({ title: 'Inventory corrected', description: `Fixed ${fixedCount} item(s) with negative stock values.` });
      }
      return { fixedCount, affectedItems: affected };
    };

    const getAllReconciliations = async (): Promise<StockReconciliation[]> => {
      if (!db) {
        toast({ title: "Error", description: firebaseErrorMessage, variant: "destructive" });
        return [];
      }
      try {
        const snap = await getDocs(collection(db, 'stockReconciliations'));
        const recs = snap.docs.map(d => ({ id: d.id, ...(d.data() as any) })) as StockReconciliation[];
        recs.sort((a, b) => (b.date?.toMillis?.() || 0) - (a.date?.toMillis?.() || 0));
        return recs;
      } catch (error) {
        console.error('Error fetching all reconciliations:', error);
        toast({ title: 'Error', description: 'Failed to fetch all reconciliations.', variant: 'destructive' });
        return [];
      }
    };

   

   

    const getReconciliationById = async (id: string): Promise<StockReconciliation | null> => {
      if (!db) {
        toast({ title: "Error", description: firebaseErrorMessage, variant: "destructive" });
        return null;
      }
      try {
        const ref = doc(db, 'stockReconciliations', id);
        const snap = await getDoc(ref);
        if (!snap.exists()) return null;
        return { id: snap.id, ...(snap.data() as any) } as StockReconciliation;
      } catch (error) {
        console.error('Error fetching reconciliation by id:', error);
        toast({ title: 'Error', description: 'Failed to fetch reconciliation.', variant: 'destructive' });
        return null;
      }
    };

    const getReconciliationItems = async (referenceDocId: string): Promise<InventoryTransaction[]> => {
      if (!db) {
        toast({ title: "Error", description: firebaseErrorMessage, variant: "destructive" });
        return [];
      }
      try {
        const qRef = query(
          collection(db, 'inventoryTransactions'),
          where('referenceDocId', '==', referenceDocId)
               );
        const snap = await getDocs(qRef);
        const items = snap.docs.map(d => ({ id: d.id, ...(d.data() as any) })) as InventoryTransaction[];
        // Sort by date desc for display
        items.sort((a, b) => (b.date?.toMillis?.() || 0) - (a.date?.toMillis?.() || 0));
        return items;
      } catch (error) {
        console.error('Error fetching reconciliation items:', error);
        toast({ title: 'Error', description: 'Failed to fetch reconciliation items.', variant: 'destructive' });
        return [];
      }
    };

    // Reconciliation approval workflow implementations
  const getReconciliationRequests = async (resId?: string, status?: ReconciliationRequest['status']): Promise<ReconciliationRequest[]> => {
      if (!db) {
        toast({ title: 'Error', description: firebaseErrorMessage, variant: 'destructive' });
        return [];
      }
      try {
        let qRef: any = collection(db, 'reconciliationRequests');
        const clauses: any[] = [];
        if (resId) clauses.push(where('residenceId', '==', resId));
        if (status) clauses.push(where('status', '==', status));
        if (clauses.length > 0) {
          qRef = query(qRef, ...clauses);
        }
        const snap = await getDocs(qRef);
        const arr = snap.docs.map(d => ({ id: d.id, ...(d.data() as any) })) as ReconciliationRequest[];
        arr.sort((a, b) => (b.requestedAt?.toMillis?.() || 0) - (a.requestedAt?.toMillis?.() || 0));
        return arr;
      } catch (e) {
        console.error('Error fetching reconciliation requests:', e);
        toast({ title: 'Error', description: 'Failed to fetch reconciliation requests.', variant: 'destructive' });
        return [];
      }
    };

    const createReconciliationRequest = async (resId: string, adjustments: { itemId: string; newStock: number; reason?: string }[], requestedById: string): Promise<string> => {
      if (!db) throw new Error(firebaseErrorMessage);
      if (!resId || !adjustments || adjustments.length === 0) throw new Error('Residence and at least one adjustment are required');
      // Reserve a reconciliation code for display
      const reservedId = await reserveNewReconciliationId();
      const reqRef = doc(collection(db, 'reconciliationRequests'));
      const payload: ReconciliationRequest = {
        id: reqRef.id,
        residenceId: resId,
        adjustments,
        status: 'Pending',
        requestedById,
        requestedAt: Timestamp.now(),
        reservedId,
      } as ReconciliationRequest;
      await setDoc(reqRef, payload);
      toast({ title: 'Submitted', description: 'Reconciliation request submitted for admin approval.' });
      // Notify all admins
      try {
        const admins = (users || []).filter(u => u.role === 'Admin');
        for (const admin of admins) {
          await addNotification?.({
            userId: admin.id,
            title: 'Reconciliation Request',
            message: `New reconciliation request for residence ${resId}.`,
            type: 'generic',
            href: '/inventory/inventory-audit',
            referenceId: reqRef.id,
          } as any);
        }
      } catch {}
      return reqRef.id;
    };

    const approveReconciliationRequest = async (requestId: string, approverId: string): Promise<string> => {
      if (!db) throw new Error(firebaseErrorMessage);
      const reqRef = doc(db, 'reconciliationRequests', requestId);
      const snap = await getDoc(reqRef);
      if (!snap.exists()) throw new Error('Request not found');
      const data = snap.data() as ReconciliationRequest;
      if (data.status !== 'Pending') throw new Error('Request already processed');
      // Apply reconciliation using reserved id if present
      const refId = await reconcileStock(data.residenceId, data.adjustments, approverId, data.reservedId) as string | void;
      const finalRef = typeof refId === 'string' ? refId : undefined;
      await updateDoc(reqRef, {
        status: 'Approved',
        approvedById: approverId,
        approvedAt: Timestamp.now(),
        referenceId: finalRef || null,
      });
      toast({ title: 'Approved', description: 'Reconciliation request approved and applied.' });
      // Notify requester
      try {
        if (data.requestedById) {
          await addNotification?.({
            userId: data.requestedById,
            title: 'Reconciliation Approved',
            message: `Your reconciliation was approved (${finalRef || data.reservedId || ''}).`,
            type: 'generic',
            href: '/inventory/inventory-audit',
            referenceId: finalRef || requestId,
          } as any);
        }
      } catch {}
      return finalRef || '';
    };

    const rejectReconciliationRequest = async (requestId: string, rejecterId: string, reason?: string) => {
      if (!db) throw new Error(firebaseErrorMessage);
      const reqRef = doc(db, 'reconciliationRequests', requestId);
      const snap = await getDoc(reqRef);
      if (!snap.exists()) throw new Error('Request not found');
      const data = snap.data() as ReconciliationRequest;
      if (data.status !== 'Pending') throw new Error('Request already processed');
      await updateDoc(reqRef, { status: 'Rejected', rejectedById: rejecterId, rejectedAt: Timestamp.now(), rejectReason: reason || null });
      toast({ title: 'Rejected', description: 'Reconciliation request has been rejected.' });
      // Notify requester
      try {
        if (data.requestedById) {
          await addNotification?.({
            userId: data.requestedById,
            title: 'Reconciliation Rejected',
            message: `Your reconciliation was rejected${reason ? `: ${reason}` : ''}.`,
            type: 'generic',
            href: '/inventory/inventory-audit',
            referenceId: requestId,
          } as any);
        }
      } catch {}
    };

  return (
    <InventoryContext.Provider value={{ 
      items, 
  inventoryItems: items,
      categories, 
      transfers, 
      audits, 
      loading, 
      addItem, 
      updateItem, 
 
      deleteItem, 
      loadInventory, 
      addCategory, 
      updateCategory, 
      getStockForResidence, 
      issueItemsFromStock, 
      getInventoryTransactions, 
      getAllInventoryTransactions, 
      getAllInventoryTransactionsRaw: async () => {
        // provide raw typed-any transactions if callers expect different shape
        const rows = await getAllInventoryTransactions();
        return rows as any;
      },
      getMIVs, 
      getMIVById, 
      getLastIssueDateForItemAtLocation, 
      getAllIssueTransactions, 
      createTransferRequest, 
      approveTransfer, 
      rejectTransfer, 
      depreciateItems,
  fixNegativeStocks,
      createAudit,
      getAudits,
      getAuditById,
      updateAuditStatus,
      getAuditItems,
      updateAuditItem,
      submitAuditCount,
      completeAudit,
      reconcileStock,
      getReconciliations,
      getAllReconciliations,
      getReconciliationById,
      getReconciliationItems,
  getTransferItems,
  getReconciliationRequests,
  createReconciliationRequest,
  approveReconciliationRequest,
  rejectReconciliationRequest,
      // expose MRV helpers
      createMRV,
      getMRVs,
      getMRVById,
      // MRV requests
      getMRVRequests,
      approveMRVRequest,
      rejectMRVRequest,
    }}>
      {children}
    </InventoryContext.Provider>
  );
}

export const useInventory = () => {
  const context = useContext(InventoryContext);
  if (context === undefined) {
    throw new Error('useInventory must be used within an InventoryProvider');
  }
  return context;
};<|MERGE_RESOLUTION|>--- conflicted
+++ resolved
@@ -646,11 +646,6 @@
       return `${prefix}${next}`;
     };
 
-<<<<<<< HEAD
-  const issueItemsFromStock = async (residenceId: string, voucherLocations: LocationWithItems<{id: string, nameEn: string, nameAr: string, issueQuantity: number}>[]) => {
-    console.log('🔍 Starting issueItemsFromStock with:', { residenceId, voucherLocations });
-    
-=======
   // Reserve reconciliation id via counters: CON-<YY><M><seq>
   const reserveNewReconciliationId = async (): Promise<string> => {
     if (!db) throw new Error("Firebase not initialized");
@@ -689,62 +684,13 @@
   };
 
   const issueItemsFromStock = async (residenceId: string, voucherLocations: LocationWithItems<{id: string, issueQuantity: number, nameEn?: string, nameAr?: string}>[]) => {
->>>>>>> d214f4d4
     if (!db) {
-        console.error('❌ Firebase not initialized');
         throw new Error(firebaseErrorMessage);
     }
 
     try {
         const mivId = await generateNewMivId();
-        console.log('🆔 Generated MIV ID:', mivId);
         
-<<<<<<< HEAD
-        await runTransaction(db, async (transaction) => {
-            const allIssuedItems = voucherLocations.flatMap(loc => loc.items);
-            const uniqueItemIds = [...new Set(allIssuedItems.map(item => item.id))];
-            
-            console.log('📦 All issued items:', allIssuedItems);
-            console.log('🔍 Unique item IDs:', uniqueItemIds);
-            
-            // Step 1: Read all items first
-            const itemSnapshots = new Map<string, DocumentSnapshot>();
-            for (const id of uniqueItemIds) {
-                const itemRef = doc(db!, "inventory", id);
-                const itemSnap = await transaction.get(itemRef);
-                if (!itemSnap.exists()) {
-                    console.error(`❌ Item not found: ${id}`);
-                    throw new Error(`Item with ID ${id} not found.`);
-                }
-                itemSnapshots.set(id, itemSnap);
-                console.log(`✅ Item loaded: ${id}`, itemSnap.data());
-            }
-
-            // Step 2: Validate all items and prepare stock updates
-            const stockUpdates: Array<{ itemId: string, issueQuantity: number }> = [];
-            for (const item of allIssuedItems) {
-                const itemSnap = itemSnapshots.get(item.id);
-                const currentStock = itemSnap?.data()?.stockByResidence?.[residenceId] || 0;
-                console.log(`📊 Stock check for ${item.nameEn}: Available=${currentStock}, Required=${item.issueQuantity}`);
-                
-                if (currentStock < item.issueQuantity) {
-                    console.error(`❌ Insufficient stock for ${item.nameEn}: ${currentStock} < ${item.issueQuantity}`);
-                    throw new Error(`Not enough stock for ${item.nameEn}. Available: ${currentStock}, Required: ${item.issueQuantity}`);
-                }
-                stockUpdates.push({ itemId: item.id, issueQuantity: item.issueQuantity });
-            }
-            
-            console.log('✅ All stock validation passed, proceeding with updates...');
-            
-            // Step 3: Perform all writes after all reads and validations are complete
-            // Update stock for all items
-            for (const update of stockUpdates) {
-                const itemRef = doc(db!, "inventory", update.itemId);
-                const stockUpdateKey = `stockByResidence.${residenceId}`;
-                console.log(`🔄 Updating stock for ${update.itemId}: -${update.issueQuantity}`);
-                transaction.update(itemRef, { [stockUpdateKey]: increment(-update.issueQuantity) });
-            }
-=======
     await runTransaction(db, async (transaction) => {
       const allIssuedItems = voucherLocations.flatMap(loc => loc.items);
       const uniqueItemIds = [...new Set(allIssuedItems.map(item => item.id))];
@@ -794,7 +740,6 @@
         }, 0);
         transaction.update(itemRef, { stockByResidence: newSbr, stock: newTotal });
       }
->>>>>>> d214f4d4
             
             const transactionTime = Timestamp.now();
             let totalItemsCount = 0;
@@ -816,12 +761,8 @@
 
                     // Log transaction
                     const transactionRef = doc(collection(db!, "inventoryTransactions"));
-<<<<<<< HEAD
-                    console.log(`📝 Creating transaction for ${issuedItem.nameEn} in ${location.locationName}`);
-=======
                     const snap = itemSnapshots.get(issuedItem.id);
                     const inv: any = snap?.data() || {};
->>>>>>> d214f4d4
                     transaction.set(transactionRef, {
                         itemId: issuedItem.id,
                         itemNameEn: inv.nameEn || inv.name || pretty(issuedItem.nameEn) || '',
@@ -838,12 +779,6 @@
             }
             
             // Write MIV master record
-            console.log('📄 Creating MIV master record with:', { 
-                id: mivId, 
-                residenceId, 
-                itemCount: totalItemsCount,
-                locationName: firstLocationName 
-            });
             transaction.set(mivDocRef, { 
                 id: mivId, 
                 date: transactionTime, 
@@ -853,10 +788,9 @@
             });
         });
 
-        console.log('✅ Transaction completed successfully');
         toast({ title: "Success", description: "Voucher submitted successfully." });
     } catch (error) {
-        console.error("❌ Transaction failed: ", error);
+        console.error("Transaction failed: ", error);
         throw error;
     }
   };
