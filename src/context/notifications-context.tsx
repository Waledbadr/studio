'use client';

import React, { createContext, useContext, useState, ReactNode, useEffect } from 'react';
import { db } from '@/lib/firebase';
import { collection, onSnapshot, query, where, orderBy, doc, updateDoc, writeBatch, Timestamp, addDoc, serverTimestamp } from 'firebase/firestore';
import { useUsers } from './users-context';
import { useToast } from '@/hooks/use-toast';

export interface Notification {
  id: string;
  userId: string;
  title: string;
  message: string;
  type: 'transfer_request' | 'order_approved' | 'new_order';
  href: string;
  referenceId: string;
  isRead: boolean;
  createdAt: Timestamp;
}

export type NewNotificationPayload = Omit<Notification, 'id' | 'isRead' | 'createdAt'>;

interface NotificationsContextType {
  notifications: Notification[];
  loading: boolean;
  addNotification: (payload: NewNotificationPayload) => Promise<void>;
  markAsRead: (notificationId: string) => Promise<void>;
  markAllAsRead: () => Promise<void>;
}

const NotificationsContext = createContext<NotificationsContextType | undefined>(undefined);

const firebaseErrorMessage = "Error: Firebase is not configured.";

export const NotificationsProvider = ({ children }: { children: ReactNode }) => {
  const [notifications, setNotifications] = useState<Notification[]>([]);
  const [loading, setLoading] = useState(true);
  const { currentUser } = useUsers();
  const { toast } = useToast();
<<<<<<< HEAD
  const unsubscribeRef = useRef<(() => void) | null>(null);

  useEffect(() => {
    if (currentUser?.id) {
      if (unsubscribeRef.current) {
        unsubscribeRef.current();
      }
      
      if (!db) {
        console.warn("Firebase not configured, using empty notifications");
        setNotifications([]);
        setLoading(false);
        return;
      }
      
      setLoading(true);
      try {
        const q = query(
          collection(db, 'notifications'),
          where('userId', '==', currentUser.id),
          orderBy('createdAt', 'desc')
        );

        unsubscribeRef.current = onSnapshot(q, 
          (snapshot) => {
            const notificationsData = snapshot.docs.map(doc => ({ id: doc.id, ...doc.data() } as Notification));
            setNotifications(notificationsData);
            setLoading(false);
          },
          (error) => {
            console.error("Error fetching notifications:", error);
            // Check if error is related to index building
            if (error.message.includes('index') && error.message.includes('building')) {
              console.log("Notification index is still building, using fallback query...");
              // Try fallback query without ordering
              try {
                const fallbackQ = query(
                  collection(db!, 'notifications'),
                  where('userId', '==', currentUser.id)
                );
                
                unsubscribeRef.current = onSnapshot(fallbackQ, 
                  (snapshot) => {
                    const notificationsData = snapshot.docs.map(doc => ({ id: doc.id, ...doc.data() } as Notification))
                      .sort((a, b) => b.createdAt.toMillis() - a.createdAt.toMillis()); // Sort client-side
                    setNotifications(notificationsData);
                    setLoading(false);
                  },
                  (fallbackError) => {
                    console.error("Fallback notifications query also failed:", fallbackError);
                    setNotifications([]);
                    setLoading(false);
                  }
                );
              } catch (fallbackError) {
                console.error("Failed to setup fallback notifications listener:", fallbackError);
                setNotifications([]);
                setLoading(false);
              }
            } else {
              setNotifications([]);
              setLoading(false);
            }
          }
        );
      } catch (error) {
        console.error("Error setting up notifications listener:", error);
        setNotifications([]);
        setLoading(false);
      }
    } else {
      // No user logged in, clear notifications
      if (unsubscribeRef.current) unsubscribeRef.current();
=======

  useEffect(() => {
    if (!db) {
      setNotifications([]);
      setLoading(false);
      return;
    }

    if (!currentUser?.id) {
>>>>>>> 08218f0b
      setNotifications([]);
      setLoading(false);
      return;
    }

    setLoading(true);
    const q = query(
      collection(db!, 'notifications'),
      where('userId', '==', currentUser.id),
      orderBy('createdAt', 'desc')
    );

    const unsubscribe = onSnapshot(
      q,
      (snapshot) => {
        const notificationsData = snapshot.docs.map((d) => {
          const data = d.data() as any;
          const createdAt = data.createdAt instanceof Timestamp ? data.createdAt : Timestamp.now();
          return { id: d.id, ...data, createdAt } as Notification;
        });
        setNotifications(notificationsData);
        setLoading(false);
      },
      (error) => {
        console.error('Error fetching notifications:', error);
        toast({ title: 'Firestore Error', description: 'Could not fetch notifications.', variant: 'destructive' });
        setLoading(false);
      }
    );

    return () => {
      unsubscribe();
    };
  }, [currentUser, toast]);

  const addNotification = async (payload: NewNotificationPayload) => {
    if (!db) {
<<<<<<< HEAD
        console.warn("Firebase not configured, notification add skipped");
        return;
=======
      // Silent failure with optional toast for developers
      console.warn(firebaseErrorMessage);
      return;
>>>>>>> 08218f0b
    }
    try {
      await addDoc(collection(db!, 'notifications'), {
        ...payload,
        isRead: false,
        createdAt: serverTimestamp(),
      });
    } catch (error) {
      console.error('Error adding notification:', error);
      // Silent for end-users
    }
  };

  const markAsRead = async (notificationId: string) => {
    if (!db) {
      console.warn("Firebase not configured, mark as read skipped");
      return;
    }
    try {
      const notifRef = doc(db!, 'notifications', notificationId);
      await updateDoc(notifRef, { isRead: true });
    } catch (error) {
      console.error('Error marking notification as read:', error);
    }
  };

  const markAllAsRead = async () => {
<<<<<<< HEAD
    if (!db) {
      console.warn("Firebase not configured, mark all as read skipped");
      return;
    }
    const unreadNotifications = notifications.filter(n => !n.isRead);
    if (unreadNotifications.length === 0) return;

    try {
        const batch = writeBatch(db);
        unreadNotifications.forEach(n => {
            const notifRef = doc(db!, 'notifications', n.id);
            batch.update(notifRef, { isRead: true });
        });
        await batch.commit();
=======
    if (!db) return;
    const unreadNotifications = notifications.filter((n) => !n.isRead);
    if (unreadNotifications.length === 0) return;

    try {
      const batch = writeBatch(db!);
      unreadNotifications.forEach((n) => {
        const notifRef = doc(db!, 'notifications', n.id);
        batch.update(notifRef, { isRead: true });
      });
      await batch.commit();
>>>>>>> 08218f0b
    } catch (error) {
      console.error('Error marking all notifications as read:', error);
    }
  };

  return (
    <NotificationsContext.Provider value={{ notifications, loading, addNotification, markAsRead, markAllAsRead }}>
      {children}
    </NotificationsContext.Provider>
  );
};

export const useNotifications = () => {
  const context = useContext(NotificationsContext);
  if (context === undefined) {
    throw new Error('useNotifications must be used within a NotificationsProvider');
  }
  return context;
};<|MERGE_RESOLUTION|>--- conflicted
+++ resolved
@@ -37,81 +37,6 @@
   const [loading, setLoading] = useState(true);
   const { currentUser } = useUsers();
   const { toast } = useToast();
-<<<<<<< HEAD
-  const unsubscribeRef = useRef<(() => void) | null>(null);
-
-  useEffect(() => {
-    if (currentUser?.id) {
-      if (unsubscribeRef.current) {
-        unsubscribeRef.current();
-      }
-      
-      if (!db) {
-        console.warn("Firebase not configured, using empty notifications");
-        setNotifications([]);
-        setLoading(false);
-        return;
-      }
-      
-      setLoading(true);
-      try {
-        const q = query(
-          collection(db, 'notifications'),
-          where('userId', '==', currentUser.id),
-          orderBy('createdAt', 'desc')
-        );
-
-        unsubscribeRef.current = onSnapshot(q, 
-          (snapshot) => {
-            const notificationsData = snapshot.docs.map(doc => ({ id: doc.id, ...doc.data() } as Notification));
-            setNotifications(notificationsData);
-            setLoading(false);
-          },
-          (error) => {
-            console.error("Error fetching notifications:", error);
-            // Check if error is related to index building
-            if (error.message.includes('index') && error.message.includes('building')) {
-              console.log("Notification index is still building, using fallback query...");
-              // Try fallback query without ordering
-              try {
-                const fallbackQ = query(
-                  collection(db!, 'notifications'),
-                  where('userId', '==', currentUser.id)
-                );
-                
-                unsubscribeRef.current = onSnapshot(fallbackQ, 
-                  (snapshot) => {
-                    const notificationsData = snapshot.docs.map(doc => ({ id: doc.id, ...doc.data() } as Notification))
-                      .sort((a, b) => b.createdAt.toMillis() - a.createdAt.toMillis()); // Sort client-side
-                    setNotifications(notificationsData);
-                    setLoading(false);
-                  },
-                  (fallbackError) => {
-                    console.error("Fallback notifications query also failed:", fallbackError);
-                    setNotifications([]);
-                    setLoading(false);
-                  }
-                );
-              } catch (fallbackError) {
-                console.error("Failed to setup fallback notifications listener:", fallbackError);
-                setNotifications([]);
-                setLoading(false);
-              }
-            } else {
-              setNotifications([]);
-              setLoading(false);
-            }
-          }
-        );
-      } catch (error) {
-        console.error("Error setting up notifications listener:", error);
-        setNotifications([]);
-        setLoading(false);
-      }
-    } else {
-      // No user logged in, clear notifications
-      if (unsubscribeRef.current) unsubscribeRef.current();
-=======
 
   useEffect(() => {
     if (!db) {
@@ -121,7 +46,6 @@
     }
 
     if (!currentUser?.id) {
->>>>>>> 08218f0b
       setNotifications([]);
       setLoading(false);
       return;
@@ -159,14 +83,9 @@
 
   const addNotification = async (payload: NewNotificationPayload) => {
     if (!db) {
-<<<<<<< HEAD
-        console.warn("Firebase not configured, notification add skipped");
-        return;
-=======
       // Silent failure with optional toast for developers
       console.warn(firebaseErrorMessage);
       return;
->>>>>>> 08218f0b
     }
     try {
       await addDoc(collection(db!, 'notifications'), {
@@ -181,10 +100,7 @@
   };
 
   const markAsRead = async (notificationId: string) => {
-    if (!db) {
-      console.warn("Firebase not configured, mark as read skipped");
-      return;
-    }
+    if (!db) return;
     try {
       const notifRef = doc(db!, 'notifications', notificationId);
       await updateDoc(notifRef, { isRead: true });
@@ -194,22 +110,6 @@
   };
 
   const markAllAsRead = async () => {
-<<<<<<< HEAD
-    if (!db) {
-      console.warn("Firebase not configured, mark all as read skipped");
-      return;
-    }
-    const unreadNotifications = notifications.filter(n => !n.isRead);
-    if (unreadNotifications.length === 0) return;
-
-    try {
-        const batch = writeBatch(db);
-        unreadNotifications.forEach(n => {
-            const notifRef = doc(db!, 'notifications', n.id);
-            batch.update(notifRef, { isRead: true });
-        });
-        await batch.commit();
-=======
     if (!db) return;
     const unreadNotifications = notifications.filter((n) => !n.isRead);
     if (unreadNotifications.length === 0) return;
@@ -221,7 +121,6 @@
         batch.update(notifRef, { isRead: true });
       });
       await batch.commit();
->>>>>>> 08218f0b
     } catch (error) {
       console.error('Error marking all notifications as read:', error);
     }
