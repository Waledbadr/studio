'use client';

import {
  SidebarContent,
  SidebarHeader,
  SidebarMenu,
  SidebarMenuItem,
  SidebarMenuButton,
  SidebarFooter,
  SidebarMenuSub,
  SidebarMenuSubItem,
  SidebarMenuSubButton,
} from '@/components/ui/sidebar';
import { Building, Home, Wrench, Settings, Users, ClipboardList, Move, ListOrdered, ClipboardMinus, AreaChart, History, PackageCheck, TrendingUp, AlertTriangle, FileCheck, GitBranch, LifeBuoy } from 'lucide-react';
import { usePathname } from 'next/navigation';
import Link from 'next/link';
import { Avatar, AvatarFallback, AvatarImage } from '../ui/avatar';
import { useLanguage } from '@/context/language-context';
import { useUsers } from '@/context/users-context';
import { useState, useEffect } from 'react';
import { useSidebar } from '@/components/ui/sidebar';

export function AppSidebar() {
  const pathname = usePathname();
  const { currentUser, loading } = useUsers();
  const { dict } = useLanguage();
  const [isMounted, setIsMounted] = useState(false);
  // const [gitInfo, setGitInfo] = useState<ReturnType<typeof getFormattedGitInfo> | null>(null);
  const { isMobile, setOpenMobile } = useSidebar();

  useEffect(() => {
    setIsMounted(true);
  // setGitInfo(getFormattedGitInfo());
  }, []);

  // Close the mobile sidebar immediately after a navigation item is clicked
  const handleNavigate = () => {
    if (isMobile) setOpenMobile(false);
  };

  // Prevent hydration mismatches by rendering only after mount
  if (!isMounted) {
    return null;
  }

  // When inside the accommodation app, render an intentionally empty sidebar
  const isAccommodation = pathname?.startsWith('/accommodation');
  if (isAccommodation) {
    return (
      <>
        <SidebarHeader>
          <div className="flex items-center gap-2 p-2">
            <span className="text-lg font-semibold text-amber-600">Accommodation</span>
          </div>
        </SidebarHeader>
        <SidebarContent>
          <div className="p-2">
            <nav className="space-y-2">
              <a href="/accommodation/residences" onClick={() => { if (isMobile) setOpenMobile(false); }} className="flex items-center gap-2 rounded-md px-3 py-2 hover:bg-muted">📋 View residences</a>
              <a href="/accommodation/assign" onClick={() => { if (isMobile) setOpenMobile(false); }} className="flex items-center gap-2 rounded-md px-3 py-2 hover:bg-muted">👥 Assign tenant</a>
            </nav>
          </div>
        </SidebarContent>
        <SidebarFooter>
          <div className="p-2" />
        </SidebarFooter>
      </>
    );
  }

  // Define menu item types
  interface MenuItem {
    href: string;
    label: string;
    icon: any;
    exact?: boolean;
    abbreviation?: string;
  external?: boolean;
  }

  interface MenuSection {
    title: string;
    items: MenuItem[];
    subItems?: MenuItem[];
  }

  // Menu structure with groupings

  const menuStructure: MenuSection[] = [
    // Main Section
    {
      title: dict.sidebar?.main || 'Main',
      items: [
        { href: '/', label: dict.sidebar?.dashboard || 'Dashboard', icon: Home },
  // Moved Service Orders directly under Dashboard
  { href: '/inventory/service-orders', label: 'Service Orders', icon: GitBranch },
  // Single Maintenance entry (always internal)
  { href: '/maintenance', label: dict.sidebar?.maintenance || 'Maintenance', icon: Wrench },
      ]
    },
    // Stock Management Section
    {
      title: dict.sidebar?.stockManagement || 'Stock Management',
      items: [
        { href: '/inventory', label: dict.sidebar?.inventory || 'Inventory', icon: ClipboardList, exact: true },
        { href: '/inventory/inventory-audit', label: dict.sidebar?.stockReconciliation || 'Stock Reconciliation', icon: FileCheck },
        { href: '/inventory/depreciation', label: dict.sidebar?.depreciation || 'Depreciation', icon: AlertTriangle },
  { href: '/inventory/transfer', label: dict.sidebar?.stockTransfer || 'Stock Transfer', icon: Move },
      ]
    },
    // Material Movement Section
    {
      title: dict.sidebar?.materialMovement || 'Material Movement',
      items: [
        { href: '/inventory/orders', label: dict.sidebar?.materialRequests || 'Material Requests', abbreviation: ' (MR)', icon: ListOrdered },
        { href: '/inventory/receive', label: dict.sidebar?.receiveMaterials || 'Receive Materials', abbreviation: ' (MRV)', icon: PackageCheck },
        { href: '/inventory/issue', label: dict.sidebar?.issueMaterials || 'Issue Materials', abbreviation: ' (MIV)', icon: ClipboardMinus, exact: true },
      ]
    },
    // Reports Section
    {
      title: dict.sidebar?.reports || 'Reports',
      items: [
        { href: '/reports', label: dict.sidebar?.reports || 'Reports', icon: AreaChart },
      ],
      subItems: [
        { href: '/inventory/reports/stock-movement', label: dict.sidebar?.stockMovementReport || 'Stock Movement Report', icon: TrendingUp },
        { href: '/inventory/reports/lifespan', label: dict.sidebar?.lifespanReport || 'Lifespan Report', icon: History },
        { href: '/inventory/reports/reconciliations', label: dict.sidebar?.reconciliations || 'Reconciliations', icon: FileCheck },
      ]
    },
    // Settings Section
    {
      title: dict.sidebar?.settings || 'Settings',
      items: [
<<<<<<< HEAD
        { href: '/residences/enhanced', label: 'Residences', icon: Building },
        { href: '/users', label: 'Users', icon: Users },
        { href: '/tools', label: 'AI Tools', icon: Bot },
        { href: '/setup', label: 'Setup', icon: Settings },
      ]
=======
  { href: '/residences', label: dict.sidebar?.residences || 'Residences', icon: Building },
        ...(currentUser?.role === 'Admin' ? [
          { href: '/users', label: dict.sidebar?.users || 'Users', icon: Users },
          { href: '/setup', label: dict.sidebar?.setup || 'Setup', icon: Settings },
        ] : [] as any),
      ] as any
    },
    // Feedback Section
    {
      title: dict.feedback || 'Feedback',
      items: [
        { href: '/feedback', label: dict.myFeedback || 'My Feedback', icon: LifeBuoy },
        ...(currentUser?.role === 'Admin' ? [
          { href: '/admin/feedback', label: dict.feedbackBoard || 'Feedback Board', icon: ClipboardList },
          { href: '/admin/feedback/stats', label: dict.feedbackAnalytics || 'Feedback Analytics', icon: AreaChart },
        ] : [] as any),
      ] as any,
>>>>>>> d214f4d4
    },
  ];

  return (
    <>
      <SidebarHeader>
        <div className="flex flex-col gap-1 p-2">
            <div className="flex items-center gap-2">
                <Building className="h-8 w-8 text-primary" />
                <span className="text-xl font-semibold group-data-[collapsible=icon]:hidden">EstateCare</span>
            </div>
            {/* Environment badge and git info removed per request */}
        </div>
      </SidebarHeader>
      <SidebarContent>
        <SidebarMenu>
          {menuStructure.map((section, sectionIndex) => (
            <div key={`section-${sectionIndex}`}>
              {/* Section Title */}
              <div className="px-2 py-2 text-xs font-semibold text-gray-500 dark:text-gray-400 uppercase tracking-wider group-data-[collapsible=icon]:hidden">
                {section.title}
              </div>
              
              {/* Section Items */}
              {section.items.map((item) => (
                <SidebarMenuItem key={item.href}>
                  <SidebarMenuButton
                    asChild
                    isActive={item.exact ? pathname === item.href : pathname.startsWith(item.href) && (item.href !== '/' || pathname === '/')}
                    tooltip={item.label}
                  >
                    {item.external ? (
                      <a href={item.href} target="_blank" rel="noopener noreferrer" onClick={handleNavigate}>
                        <item.icon />
                        <span className="group-data-[collapsible=icon]:hidden">{item.label}{item.abbreviation || ''}</span>
                      </a>
                    ) : (
                      <Link href={item.href} onClick={handleNavigate}>
                        <item.icon />
                        <span className="group-data-[collapsible=icon]:hidden">{item.label}{item.abbreviation || ''}</span>
                      </Link>
                    )}
                  </SidebarMenuButton>
                  
                  {/* Sub-items for Reports section */}
                  {item.href === '/reports' && section.subItems && (
                    <SidebarMenuSub>
                      {section.subItems.map(subItem => (
                        <SidebarMenuSubItem key={subItem.href}>
                          <SidebarMenuSubButton asChild isActive={pathname === subItem.href}>
                            <Link href={subItem.href} onClick={handleNavigate}>
                              <subItem.icon />
                              <span className="group-data-[collapsible=icon]:hidden">{subItem.label}</span>
                            </Link>
                          </SidebarMenuSubButton>
                        </SidebarMenuSubItem>
                      ))}
                    </SidebarMenuSub>
                  )}
                </SidebarMenuItem>
              ))}
              
              {/* Add spacing between sections */}
              {sectionIndex < menuStructure.length - 1 && (
                <div className="h-2"></div>
              )}
            </div>
          ))}
        </SidebarMenu>
      </SidebarContent>
      <SidebarFooter>
        <div className="p-2">
             <div className="w-full justify-start group-data-[collapsible=icon]:justify-center group-data-[collapsible=icon]:w-auto p-2 border rounded-md">
                 <div className="flex items-center gap-2">
                     <Avatar className="size-8">
                       {currentUser ? (
                         <>
                          <AvatarImage src="data:image/svg+xml,%3Csvg xmlns='http://www.w3.org/2000/svg' width='100' height='100'%3E%3Crect width='100' height='100' fill='%23e5e7eb'/%3E%3Ctext x='50%25' y='50%25' dominant-baseline='middle' text-anchor='middle' fill='%239ca3af' font-size='20'%3EIMG%3C/text%3E%3C/svg%3E" alt={currentUser.name} data-ai-hint="profile picture" />
                          <AvatarFallback>{currentUser.name?.charAt(0) || 'U'}</AvatarFallback>
                         </>
                       ) : (
                        <AvatarFallback />
                       )}
                    </Avatar>
                    <div className="group-data-[collapsible=icon]:hidden text-left">
                        <p className="font-semibold text-sm">{loading ? 'Loading...' : currentUser?.name}</p>
                        <p className="text-xs text-muted-foreground">{loading ? '' : currentUser?.role}</p>
                    </div>
                 </div>
            </div>
        </div>
      </SidebarFooter>
    </>
  );
}<|MERGE_RESOLUTION|>--- conflicted
+++ resolved
@@ -133,13 +133,6 @@
     {
       title: dict.sidebar?.settings || 'Settings',
       items: [
-<<<<<<< HEAD
-        { href: '/residences/enhanced', label: 'Residences', icon: Building },
-        { href: '/users', label: 'Users', icon: Users },
-        { href: '/tools', label: 'AI Tools', icon: Bot },
-        { href: '/setup', label: 'Setup', icon: Settings },
-      ]
-=======
   { href: '/residences', label: dict.sidebar?.residences || 'Residences', icon: Building },
         ...(currentUser?.role === 'Admin' ? [
           { href: '/users', label: dict.sidebar?.users || 'Users', icon: Users },
@@ -157,7 +150,6 @@
           { href: '/admin/feedback/stats', label: dict.feedbackAnalytics || 'Feedback Analytics', icon: AreaChart },
         ] : [] as any),
       ] as any,
->>>>>>> d214f4d4
     },
   ];
 
