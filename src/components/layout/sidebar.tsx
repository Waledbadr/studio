'use client';

import {
  SidebarContent,
  SidebarHeader,
  SidebarMenu,
  SidebarMenuItem,
  SidebarMenuButton,
  SidebarFooter,
  SidebarMenuSub,
  SidebarMenuSubItem,
  SidebarMenuSubButton,
} from '@/components/ui/sidebar';
import { Building, Home, Wrench, Bot, Settings, Users, ClipboardList, Move, ListOrdered, ClipboardMinus, AreaChart, History, PackageCheck, TrendingUp, AlertTriangle, FileCheck, Boxes, ArrowUpDown, Package2, GitBranch, Clock } from 'lucide-react';
import { usePathname } from 'next/navigation';
import Link from 'next/link';
import { Avatar, AvatarFallback, AvatarImage } from '../ui/avatar';
import { useUsers } from '@/context/users-context';
import { Button } from '../ui/button';
import { useState, useEffect } from 'react';
import { getFormattedGitInfo } from '@/lib/git-info';

export function AppSidebar() {
  const pathname = usePathname();
  const { currentUser, loading } = useUsers();
  const [isMounted, setIsMounted] = useState(false);
  const [gitInfo, setGitInfo] = useState<ReturnType<typeof getFormattedGitInfo> | null>(null);

  useEffect(() => {
    setIsMounted(true);
    setGitInfo(getFormattedGitInfo());
  }, []);

  // Prevent hydration mismatches by rendering only after mount
  if (!isMounted) {
    return null;
  }

  // Define menu item types
  interface MenuItem {
    href: string;
    label: string;
    icon: any;
    exact?: boolean;
    abbreviation?: string;
  }

  interface MenuSection {
    title: string;
    items: MenuItem[];
    subItems?: MenuItem[];
  }

  // Menu structure with groupings
  const menuStructure: MenuSection[] = [
    // Main Section
    {
      title: 'Main',
      items: [
        { href: '/', label: 'Dashboard', icon: Home },
        { href: '/maintenance', label: 'Maintenance', icon: Wrench },
      ]
    },
    // Stock Management Section
    {
      title: 'Stock Management',
      items: [
        { href: '/inventory', label: 'Inventory', icon: ClipboardList, exact: true },
        { href: '/inventory/inventory-audit', label: 'Stock Reconciliation', icon: FileCheck },
        { href: '/inventory/depreciation', label: 'Depreciation', icon: AlertTriangle },
        { href: '/inventory/transfer', label: 'Stock Transfer', icon: Move },
      ]
    },
    // Material Movement Section
    {
      title: 'Material Movement',
      items: [
        { href: '/inventory/orders', label: 'Material Requests', abbreviation: ' (MR)', icon: ListOrdered },
        { href: '/inventory/receive', label: 'Receive Materials', abbreviation: ' (MRV)', icon: PackageCheck },
        { href: '/inventory/issue', label: 'Issue Materials', abbreviation: ' (MIV)', icon: ClipboardMinus, exact: true },
      ]
    },
    // Reports Section
    {
      title: 'Reports',
      items: [
        { href: '/reports', label: 'Reports', icon: AreaChart },
      ],
      subItems: [
        { href: '/inventory/reports/stock-movement', label: 'Stock Movement Report', icon: TrendingUp },
        { href: '/inventory/reports/lifespan', label: 'Lifespan Report', icon: History },
        { href: '/inventory/reports/reconciliations', label: 'Reconciliations', icon: FileCheck },
      ]
    },
    // Settings Section
    {
      title: 'Settings',
      items: [
        { href: '/residences', label: 'Residences', icon: Building },
        { href: '/users', label: 'Users', icon: Users },
        { href: '/tools', label: 'AI Tools', icon: Bot },
        { href: '/setup', label: 'Setup', icon: Settings },
      ]
    },
  ];

  const environment = process.env.NODE_ENV;

  return (
    <>
      <SidebarHeader>
<<<<<<< HEAD
        <div className="flex items-center gap-2 p-2">
            <Building className="h-8 w-8 text-primary" />
            <span className="text-xl font-semibold group-data-[collapsible=icon]:hidden">EstateCare</span>
=======
        <div className="flex flex-col gap-1 p-2">
            <div className="flex items-center gap-2">
                <Building className="h-8 w-8 text-primary" />
                <span className="text-xl font-semibold group-data-[collapsible=icon]:hidden">EstateCare</span>
            </div>
             <div className="group-data-[collapsible=icon]:hidden text-sm pl-1">
              <Badge variant={process.env.NODE_ENV === 'development' ? "outline" : "default"}>
                {process.env.NODE_ENV === 'development' ? 'Development' : 'Production'}
              </Badge>
            </div>
            {/* Git Info */}
            {gitInfo && (
              <div className="group-data-[collapsible=icon]:hidden space-y-1 mt-2">
                <div className="flex items-center gap-1 text-xs text-muted-foreground">
                  <GitBranch className="h-3 w-3" />
                  <span className="text-primary font-medium">{gitInfo.branch}</span>
                </div>
                <div className="flex items-center gap-1 text-xs text-muted-foreground">
                  <Clock className="h-3 w-3" />
                  <span className="font-medium" title={gitInfo.lastUpdateWithTime}>{gitInfo.lastUpdateRelative}</span>
                </div>
              </div>
            )}
>>>>>>> 08218f0b
        </div>
      </SidebarHeader>
      <SidebarContent>
        <SidebarMenu>
          {menuStructure.map((section, sectionIndex) => (
            <div key={`section-${sectionIndex}`}>
              {/* Section Title */}
              <div className="px-2 py-2 text-xs font-semibold text-gray-500 dark:text-gray-400 uppercase tracking-wider group-data-[collapsible=icon]:hidden">
                {section.title}
              </div>
              
              {/* Section Items */}
              {section.items.map((item) => (
                <SidebarMenuItem key={item.href}>
                  <SidebarMenuButton
                    asChild
                    isActive={item.exact ? pathname === item.href : pathname.startsWith(item.href) && (item.href !== '/' || pathname === '/')}
                    tooltip={item.label}
                  >
                    <Link href={item.href}>
                      <item.icon />
                      <span className="group-data-[collapsible=icon]:hidden">{item.label}{item.abbreviation || ''}</span>
                    </Link>
                  </SidebarMenuButton>
                  
                  {/* Sub-items for Reports section */}
                  {item.href === '/reports' && section.subItems && (
                    <SidebarMenuSub>
                      {section.subItems.map(subItem => (
                        <SidebarMenuSubItem key={subItem.href}>
                          <SidebarMenuSubButton asChild isActive={pathname === subItem.href}>
                            <Link href={subItem.href}>
                              <subItem.icon />
                              <span className="group-data-[collapsible=icon]:hidden">{subItem.label}</span>
                            </Link>
                          </SidebarMenuSubButton>
                        </SidebarMenuSubItem>
                      ))}
                    </SidebarMenuSub>
                  )}
                </SidebarMenuItem>
              ))}
              
              {/* Add spacing between sections */}
              {sectionIndex < menuStructure.length - 1 && (
                <div className="h-2"></div>
              )}
            </div>
          ))}
        </SidebarMenu>
      </SidebarContent>
      <SidebarFooter>
        <div className="p-2">
             <div className="w-full justify-start group-data-[collapsible=icon]:justify-center group-data-[collapsible=icon]:w-auto p-2 border rounded-md">
                 <div className="flex items-center gap-2">
                     <Avatar className="size-8">
                       {currentUser ? (
                         <>
                          <AvatarImage src="https://placehold.co/100x100.png" alt={currentUser.name} data-ai-hint="profile picture" />
                          <AvatarFallback>{currentUser.name?.charAt(0) || 'U'}</AvatarFallback>
                         </>
                       ) : (
                        <AvatarFallback />
                       )}
                    </Avatar>
                    <div className="group-data-[collapsible=icon]:hidden text-left">
                        <p className="font-semibold text-sm">{loading ? 'Loading...' : currentUser?.name}</p>
                        <p className="text-xs text-muted-foreground">{loading ? '' : currentUser?.role}</p>
                    </div>
                 </div>
            </div>
        </div>
      </SidebarFooter>
    </>
  );
}<|MERGE_RESOLUTION|>--- conflicted
+++ resolved
@@ -19,6 +19,7 @@
 import { Button } from '../ui/button';
 import { useState, useEffect } from 'react';
 import { getFormattedGitInfo } from '@/lib/git-info';
+import { Badge } from '@/components/ui/badge';
 
 export function AppSidebar() {
   const pathname = usePathname();
@@ -104,16 +105,9 @@
     },
   ];
 
-  const environment = process.env.NODE_ENV;
-
   return (
     <>
       <SidebarHeader>
-<<<<<<< HEAD
-        <div className="flex items-center gap-2 p-2">
-            <Building className="h-8 w-8 text-primary" />
-            <span className="text-xl font-semibold group-data-[collapsible=icon]:hidden">EstateCare</span>
-=======
         <div className="flex flex-col gap-1 p-2">
             <div className="flex items-center gap-2">
                 <Building className="h-8 w-8 text-primary" />
@@ -137,7 +131,6 @@
                 </div>
               </div>
             )}
->>>>>>> 08218f0b
         </div>
       </SidebarHeader>
       <SidebarContent>
