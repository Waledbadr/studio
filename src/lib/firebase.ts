// Import the functions you need from the SDKs you need
import { initializeApp, getApps, getApp, type FirebaseApp } from "firebase/app";
import { getFirestore, type Firestore, setLogLevel, enableIndexedDbPersistence } from "firebase/firestore";

// Your web app's Firebase configuration
const firebaseConfig = {
  apiKey: process.env.NEXT_PUBLIC_FIREBASE_API_KEY,
  authDomain: process.env.NEXT_PUBLIC_FIREBASE_AUTH_DOMAIN,
  projectId: process.env.NEXT_PUBLIC_FIREBASE_PROJECT_ID,
  storageBucket: process.env.NEXT_PUBLIC_FIREBASE_STORAGE_BUCKET,
  messagingSenderId: process.env.NEXT_PUBLIC_FIREBASE_MESSAGING_SENDER_ID,
  appId: process.env.NEXT_PUBLIC_FIREBASE_APP_ID
};

let app: FirebaseApp | null = null;
let db: Firestore | null = null;

// Check if Firebase config is properly set
const isFirebaseConfigured = Object.values(firebaseConfig).every(value => 
  value && typeof value === 'string' && value !== 'undefined' && !value.includes('your_') && value !== 'your_api_key_here'
);

console.log('Firebase config status:', isFirebaseConfigured ? 'Configured' : 'Not configured - using local storage mode');

if (isFirebaseConfigured) {
  try {
    app = !getApps().length ? initializeApp(firebaseConfig) : getApp();
    db = getFirestore(app);
<<<<<<< HEAD
    console.log("✅ Firebase initialized successfully");
=======

    // Quieter console: only errors
    setLogLevel('error');

    // Enable offline persistence in the browser to make snapshots resilient
    if (typeof window !== 'undefined' && db) {
      enableIndexedDbPersistence(db).catch((err) => {
        // Ignore common multi-tab error to avoid noisy logs
        console.warn('IndexedDB persistence unavailable:', err?.code || err);
      });
    }

    console.log("Firebase initialized successfully");
>>>>>>> 08218f0b
  } catch (e) {
    console.warn("⚠️ Firebase initialization failed, falling back to local storage:", e);
    app = null;
    db = null;
  }
} else {
  console.log("🔧 Firebase not configured - application will use local storage for data persistence");
}

export { app, db };<|MERGE_RESOLUTION|>--- conflicted
+++ resolved
@@ -17,18 +17,13 @@
 
 // Check if Firebase config is properly set
 const isFirebaseConfigured = Object.values(firebaseConfig).every(value => 
-  value && typeof value === 'string' && value !== 'undefined' && !value.includes('your_') && value !== 'your_api_key_here'
+  value && typeof value === 'string' && !value.includes('your_') && value !== 'your_api_key_here'
 );
-
-console.log('Firebase config status:', isFirebaseConfigured ? 'Configured' : 'Not configured - using local storage mode');
 
 if (isFirebaseConfigured) {
   try {
     app = !getApps().length ? initializeApp(firebaseConfig) : getApp();
     db = getFirestore(app);
-<<<<<<< HEAD
-    console.log("✅ Firebase initialized successfully");
-=======
 
     // Quieter console: only errors
     setLogLevel('error');
@@ -42,14 +37,11 @@
     }
 
     console.log("Firebase initialized successfully");
->>>>>>> 08218f0b
   } catch (e) {
-    console.warn("⚠️ Firebase initialization failed, falling back to local storage:", e);
-    app = null;
-    db = null;
+    console.error("Firebase initialization error. Make sure you have set up your .env file correctly.", e);
   }
 } else {
-  console.log("🔧 Firebase not configured - application will use local storage for data persistence");
+  console.warn("Firebase not configured. Using local storage fallback. Please configure Firebase in .env.local for full functionality.");
 }
 
 export { app, db };